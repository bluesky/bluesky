import asyncio
import operator
import time
import warnings
from functools import reduce
from unittest.mock import patch

import numpy as np
import pytest
from cycler import cycler

from bluesky import RunEngine, RunEngineInterrupted
from bluesky.plan_stubs import complete_all, mv
from bluesky.preprocessors import pchain
from bluesky.run_engine import WaitForTimeoutError
from bluesky.utils import (
    AsyncInput,
    CallbackRegistry,
    Msg,
    ensure_generator,
    is_movable,
    is_plan,
    merge_cycler,
    plan,
    warn_if_msg_args_or_kwargs,
)


def test_single_msg_to_gen():
    m = Msg("set", None, 0)

    m_list = [m for m in ensure_generator(m)]  # noqa: C416

    assert len(m_list) == 1
    assert m_list[0] == m


@pytest.mark.parametrize(
    "traj",
    (
        {"pseudo1": [10, 11, 12], "pseudo2": [20, 21, 22]},
        {"pseudo1": [10, 11, 12], "pseudo2": [20, 21, 22], "pseudo3": [30, 31, 32]},
    ),
)
def test_cycler_merge_pseudo(hw, traj):
    p3x3 = hw.pseudo3x3
    sig = hw.sig
    keys = traj.keys()
    tlen = len(next(iter(traj.values())))
    expected_merge = [{k: traj[k][j] for k in keys} for j in range(tlen)]

    cyc = reduce(operator.add, (cycler(getattr(p3x3, k), v) for k, v in traj.items()))

    mcyc = merge_cycler(cyc + cycler(sig, range(tlen)))

    assert mcyc.keys == {p3x3, sig}
    assert mcyc.by_key()[p3x3] == expected_merge
    assert mcyc.by_key()[sig] == list(range(tlen))


@pytest.mark.parametrize("children", (["pseudo1", "real1"], ["pseudo1", "pseudo2", "real1"]))
def test_cycler_merge_pseudo_real_clash(hw, children):
    p3x3 = hw.pseudo3x3
    cyc = reduce(operator.add, (cycler(getattr(p3x3, k), range(5)) for k in children))

    with pytest.raises(ValueError):
        merge_cycler(cyc)


@pytest.mark.parametrize(
    "children",
    (
        [
            "pseudo1",
        ],
        ["pseudo1", "pseudo2"],
        ["real1"],
        ["real1", "real2"],
    ),
)
def test_cycler_parent_and_parts_fail(hw, children):
    p3x3 = hw.pseudo3x3
    cyc = reduce(operator.add, (cycler(getattr(p3x3, k), range(5)) for k in children))
    cyc += cycler(p3x3, range(5))

    with pytest.raises(ValueError):
        merge_cycler(cyc)


@pytest.mark.parametrize(
    "children",
    (
        [
            "sig",
        ],
    ),
)
def test_cycler_parent_and_parts_succed(hw, children):
    p3x3 = hw.pseudo3x3
    cyc = reduce(operator.add, (cycler(getattr(p3x3, k), range(5)) for k in children))
    cyc += cycler(p3x3, range(5))
    mcyc = merge_cycler(cyc)

    assert mcyc.keys == cyc.keys
    assert mcyc.by_key() == cyc.by_key()


@pytest.mark.parametrize(
    "children",
    (
        ["pseudo1"],
        ["pseudo2", "sig"],
        ["real1"],
        ["real1", "real2"],
        ["real1", "real2", "sig"],
    ),
)
def test_cycler_merge_mixed(hw, children):
    p3x3 = hw.pseudo3x3
    cyc = reduce(operator.add, (cycler(getattr(p3x3, k), range(5)) for k in children))

    mcyc = merge_cycler(cyc)

    assert mcyc.keys == cyc.keys
    assert mcyc.by_key() == cyc.by_key()


def test_is_movable(hw):
    obj_list = [
        (10, False),
        (1.05, False),
        ("some_string", False),
        (hw.det, False),
        (hw.motor, True),
    ]
    for obj, result in obj_list:
<<<<<<< HEAD
        assert (
            is_movable(obj) == result
        ), f"The object {obj} is incorrectly recognized as {'' if result else 'not '}movable"
=======
        assert is_movable(obj) == result, (
            f"The object {obj} is incorrectly recognized as {'' if result else 'not '}movable"
        )
>>>>>>> 88c403ff


# Indicates if the step when all external references to callables are deleted is included.
@pytest.mark.parametrize("delete_objects", [True, False])
# Settings for the 'set_allowed_signals' parameter of the CallbackRegistry class.
@pytest.mark.parametrize("set_allowed_signals", [True, False])
# Callable type
@pytest.mark.parametrize(
    "callable_type",
    [
        "bound_method",
        "function",
        "callable_object",
        "class_method",
        "static_method",
        "callable_object_class_method",
        "callable_object_static_method",
    ],
)
def test_CallbackRegistry_1(delete_objects, set_allowed_signals, callable_type):
    """
    Basic tests for CallbackRegistry class. The tests verify the behavior
    of CallbackRegistry when connecting and disconnecting callback functions
    represented as the following types:
      - bound methods,
      - functions,
      - callable objects,
      - class methods,
      - static methods.
    The tests performed on callable objects with __call__ function being class or
    static method. The class needs to be instantiated: `a = A()` and the object `a`
    is used as a reference to the callback in the call to subscribe. (I don't know if anyone
    would do such a thing.)

    The callable objects are clearly separated into two groups:
      - GROUP 1 - callable objects;
      - GROUP 2 - functions, bound methods, class methods and static methods.

    The following behavior is expected when connecting callbacks to Callback Registry:

    GROUP 1 (bound methods) - weak reference is held internally (using proxy), deleting external
    references invalidates the weak reference and the respective callback is removed
    from the registry. Callback can be removed manually in a standard way by using `disconnect`
    function.

    GROUP 2 (the rest) - strong reference to the callable object is held internally,
    deleting all external references does not influence the callbacks in CB registry,
    callback can be used until they are removed by 'disconnect' function.

    The dictionaries of Callback registry: callbacks, _func_cid_map. Both dictionaries
    are using signal names as keys. In the current implementation, the entries in the two dictionaries
    are deleted if all callbacks for the respective signals are automatically disconnected
    (callbacks are bound methods and external references are deleted for a bound method).
    If all callbacks (actually the last callback) for a signal are manually disconnected,
    then the respective items in the dictionaries will remain in both dictionaries (they will
    hold ZERO callback references).
    """
    if set_allowed_signals:
        allowed_sigs = {"sig1", "sig2", "sig3"}
    else:
        allowed_sigs = None

    cb = CallbackRegistry(allowed_sigs=allowed_sigs)

    def _f_print(fn, kwarg_value):
        """Formatting of output"""
        return f"Function {fn}: kwarg_value {kwarg_value}"

    signals = {"sig1": 5, "sig2": 4, "sig3": 3}  # sig_name: num_of_created_objects

    # Lists to store data on the created objects
    obj_to_delete = []  # List of objects that will be explicitly deleted in the test
    obj_cid = []  # Object CID (returned by 'CallbackRegistyr.connect()' method
    obj_name = []  # Object Name (assigned to the object in order to identify it in the output
    obj_signal = []  # Name of the signal to which the object with respective index is subscribed.

    # Create objects of the selected type
    for sig_name, n_objects in signals.items():
        for _ in range(n_objects):
            n_callable = len(obj_to_delete)  # The index of the current callable

            if callable_type == "function":

                def _get_f(*, func_name):
                    def f(list_out, *, kwarg_value):
                        list_out.append(_f_print(f"{func_name}", kwarg_value))

                    return f  # noqa: B023

                o_name = f"f{n_callable}"
                f = _get_f(func_name=o_name)
                o_subscribe = f
                o_delete = f
                del f

            elif callable_type == "callable_object":

                def _get_class_instance(*, func_name):
                    class cl:
                        def __init__(self, func_name):
                            self._func_name = func_name

                        def __call__(self, list_out, *, kwarg_value):
                            list_out.append(_f_print(f"{self._func_name}", kwarg_value))

                    return cl(func_name)  # noqa: B023

                o_name = f"f{n_callable}"
                cl = _get_class_instance(func_name=o_name)
                o_subscribe = cl
                o_delete = cl
                del cl

            elif callable_type == "bound_method":

                def _get_class_instance(*, func_name):
                    class cl:
                        def __init__(self, func_name):
                            self._func_name = func_name

                        def func(self, list_out, *, kwarg_value):
                            list_out.append(_f_print(f"{self._func_name}", kwarg_value))

                    return cl(func_name)  # noqa: B023

                o_name = f"f{n_callable}"
                cl_inst = _get_class_instance(func_name=o_name)
                o_subscribe = cl_inst.func
                o_delete = cl_inst
                del cl_inst

            elif callable_type == "class_method":

                def _get_class_instance(*, func_name):
                    class cl:
                        @classmethod
                        def func(cls, list_out, *, kwarg_value):
                            list_out.append(_f_print(f"{func_name}", kwarg_value))

                    return cl()  # noqa: B023

                o_name = f"f{n_callable}"
                cl = _get_class_instance(func_name=o_name)
                o_subscribe = cl.func
                o_delete = cl
                del cl

            elif callable_type == "static_method":

                def _get_class_instance(*, func_name):
                    class cl:
                        @staticmethod
                        def func(list_out, *, kwarg_value):
                            list_out.append(_f_print(f"{func_name}", kwarg_value))

                    return cl()  # noqa: B023

                o_name = f"f{n_callable}"
                cl = _get_class_instance(func_name=o_name)
                o_subscribe = cl.func
                o_delete = cl
                del cl

            elif callable_type == "callable_object_class_method":

                def _get_class_instance(*, func_name):
                    class cl:
                        @classmethod
                        def __call__(cls, list_out, *, kwarg_value):
                            list_out.append(_f_print(f"{func_name}", kwarg_value))

                    return cl()  # noqa: B023

                o_name = f"f{n_callable}"
                cl_inst = _get_class_instance(func_name=o_name)
                o_subscribe = cl_inst
                o_delete = cl_inst
                del cl_inst

            elif callable_type == "callable_object_static_method":

                def _get_class_instance(*, func_name):
                    class cl:
                        @staticmethod
                        def __call__(list_out, *, kwarg_value):
                            list_out.append(_f_print(f"{func_name}", kwarg_value))

                    return cl()  # noqa: B023

                o_name = f"f{n_callable}"
                cl_inst = _get_class_instance(func_name=o_name)
                o_subscribe = cl_inst
                o_delete = cl_inst
                del cl_inst

            else:
                raise RuntimeError(f"Unknown type of the callable: {callable_type}")

            obj_to_delete.append(o_delete)
            obj_signal.append(sig_name)
            obj_name.append(o_name)
            cid = cb.connect(sig_name, o_subscribe)
            obj_cid.append(cid)
            del o_subscribe, o_delete

    # Verify that the right number of callbacks was initially set
    assert len(cb._func_cid_map) == len(signals), "Incorrect number of signals"
    assert len(cb.callbacks) == len(signals), "Incorrect number of signals"
    for sig_name, n_objects in signals.items():
        assert len(cb._func_cid_map[sig_name]) == n_objects, f"Incorrect number of callbacks for '{sig_name}'"
        assert len(cb.callbacks[sig_name]) == n_objects, f"Incorrect number of callbacks for '{sig_name}'"

    def _process_each_signal(n_start_check=0):
        """Process each signal, check callback output starting from index `n_start_check`"""
        # Try calling each signal
        for sig_name in signals.keys():
            # The list of indices for the entries related to 'signal_name' signal
            i_sig = [_ for _ in range(len(obj_signal)) if (obj_signal[_] == sig_name)]

            list_out = []
            rand_value = np.random.rand()  # Some value that is expected to be part of the function output
            cb.process(sig_name, list_out, kwarg_value=rand_value)

            assert len(list_out) == len([_ for _ in i_sig if _ >= n_start_check]), (
                "Output list has incorrect number of entries"
            )
            for n in i_sig:
                if n >= n_start_check:
                    expected_substr = _f_print(obj_name[n], rand_value)
                    assert list_out.count(expected_substr) == 1, (
                        f"Signal '{sig_name}' was processed incorrectly: entry '{expected_substr}' "
                        f"was not found in the output '{list_out}'"
                    )

    _process_each_signal()

    if delete_objects:
        # Now delete all the callable objects one by one
        for n in range(len(obj_to_delete)):
            obj_to_delete[n] = None  # Overwriting the reference deletes the object

            # Check the function composition
            if callable_type in [
                "function",
                "callable_object",
                "class_method",
                "static_method",
                "callable_object_class_method",
                "callable_object_static_method",
            ]:
                # Deleting objects should change nothing
                assert len(cb._func_cid_map) == len(signals), "Incorrect number of signals"
                assert len(cb.callbacks) == len(signals), "Incorrect number of signals"
                for sig_name, n_objects in signals.items():
                    assert len(cb._func_cid_map[sig_name]) == n_objects, (
                        f"Incorrect number of callbacks for '{sig_name}'"
                    )
                    assert len(cb.callbacks[sig_name]) == n_objects, (
                        f"Incorrect number of callbacks for '{sig_name}'"
                    )

                _process_each_signal()

            elif callable_type == "bound_method":
                # Callbacks should be removed as they get deleted
                sigs_remaining = list(set(obj_signal[n + 1 :]))
                assert len(cb._func_cid_map) == len(sigs_remaining), "Incorrect number of signals"
                assert len(cb.callbacks) == len(sigs_remaining), "Incorrect number of signals"
                for sig_name, n_objects in signals.items():  # noqa: B007
                    if sig_name in sigs_remaining:
                        assert len(cb._func_cid_map[sig_name]) == obj_signal[n + 1 :].count(sig_name), (
                            f"Incorrect number of callbacks for '{sig_name}'"
                        )
                        assert len(cb.callbacks[sig_name]) == obj_signal[n + 1 :].count(sig_name), (
                            f"Incorrect number of callbacks for '{sig_name}'"
                        )

                _process_each_signal(n_start_check=n + 1)

            else:
                assert False, f"Unknown callable type: {callable_type}"  # noqa: B011

    if delete_objects and callable_type == "bound_method":
        # Dictionary entries for signals are deleted when the objects are deleted
        #   and callbacks are unsubscribed
        assert len(cb._func_cid_map) == 0, "Not all callbacks were automatically unsubscribed"
        assert len(cb.callbacks) == 0, "Not all callbacks were automatically unsubscribed"
    else:
        # Now disconnect the callbacks one by one and verify dictionary content
        for n in range(len(obj_to_delete)):
            cb.disconnect(obj_cid[n])
            # NOTE: as the objects are deleted, the dictionary entries for the signals still remain
            assert len(cb._func_cid_map) == len(signals), "Incorrect number of signals"
            assert len(cb.callbacks) == len(signals), "Incorrect number of signals"
            for sig_name, n_objects in signals.items():  # noqa: B007
                assert len(cb._func_cid_map[sig_name]) == obj_signal[n + 1 :].count(sig_name), (
                    f"Incorrect number of callbacks for '{sig_name}'"
                )
                assert len(cb.callbacks[sig_name]) == obj_signal[n + 1 :].count(sig_name), (
                    f"Incorrect number of callbacks for '{sig_name}'"
                )
            _process_each_signal(n_start_check=n + 1)


def test_CallbackRegistry_2():
    """
    The following features were tested:
    - connect the same callback to the same signal (repeated connections are ignored);
    - connecting the same callback to different signals (works noramlly);
    - connecting a callback to a signals that are not in allowed list (exception raised);
    - attempting to process a signals that are not in allowed list (exception raised;
    - processing signals that have no callback assigned (nothing happens).
    """

    allowed_sigs = {"sig1", "sig2", "sig3"}
    cb = CallbackRegistry(allowed_sigs=allowed_sigs)

    def f():
        pass

    # Signal not allowed
    with pytest.raises(ValueError, match=f"Allowed signals are {allowed_sigs}"):
        cb.connect("some_sig", f)

    # Connect callback to allowed signal
    sig_name = "sig2"
    cb.connect(sig_name, f)
    assert len(cb.callbacks[sig_name]) == 1, "Incorrect number of assigned callbacks"

    # Attempt to connect the same callback to the same signal are ignored
    cb.connect(sig_name, f)
    assert len(cb.callbacks[sig_name]) == 1, "Incorrect number of assigned callbacks"

    # Connect the same callback to a different signal
    sig_name2 = "sig3"
    cb.connect(sig_name2, f)
    assert len(cb.callbacks[sig_name]) == 1, "Incorrect number of assigned callbacks"
    assert len(cb.callbacks[sig_name2]) == 1, "Incorrect number of assigned callbacks"

    # Process the allowed signal with assigned callback
    cb.process(sig_name)

    # Process the allowed signal with unassigned callback (no callbacks called,
    #   but it still works.
    cb.process("sig1")

    # Process the signal that is not allowed
    with pytest.raises(ValueError, match=f"Allowed signals are {allowed_sigs}"):
        cb.process("some_signal")


def test_msg_args_kwargs_emits_warning_first_time(recwarn):
    class MyDevice:
        def kickoff(self, *args, **kwargs):
            pass

    device = MyDevice()
    msg = Msg("kickoff")

    assert len(recwarn) == 0
    warn_if_msg_args_or_kwargs(msg, device.kickoff, (), {"arg": "value"})
    assert len(recwarn) == 1
    w = recwarn.pop(UserWarning)
    assert (
        str(w.message)
        == """\
About to call kickoff() with args () and kwargs {'arg': 'value'}.
In the future the passing of Msg.args and Msg.kwargs down to hardware from
Msg("kickoff") may be deprecated. If you have a use case for these,
we would like to know about it, so please open an issue at
https://github.com/bluesky/bluesky/issues"""
    )
    assert len(recwarn) == 0
    # Second time doesn't warn
    warn_if_msg_args_or_kwargs(msg, device.kickoff, (), {"arg": "value"})
    assert len(recwarn) == 0
    # Called without kwargs doesn't warn
    warn_if_msg_args_or_kwargs(msg, device.kickoff, (), {})
    assert len(recwarn) == 0


@plan
def sample_plan():
    return (yield Msg("null"))


def iterating_plan():
    yield from sample_plan()


def non_iterating_plan():
    yield from sample_plan()
    sample_plan()


@pytest.mark.parametrize("gen_func, iterated", [(iterating_plan, True), (non_iterating_plan, False)])
def test_warning_behavior(gen_func, iterated):
    """Test that warnings are issued correctly based on iteration."""
    RE = RunEngine()
    if iterated:
        with warnings.catch_warnings(record=True) as record:
            warnings.simplefilter("always")
            RE(gen_func())
            assert not record, "There should be no warnings if fully iterated"
    else:
        with pytest.warns(RuntimeWarning, match=r".*was never iterated.*"):
            RE(gen_func())


def pause_plan():
    return (yield Msg("pause"))


def pchain_plan():
    yield from pchain(sample_plan(), pause_plan(), sample_plan())


def test_warnings_with_interruption():
    RE = RunEngine()
    with warnings.catch_warnings(record=True) as record:
        warnings.simplefilter("always")
        with pytest.raises(RunEngineInterrupted):
            RE(pchain_plan())
        assert RE.state == "paused"
        RE.stop()
        assert not record, "There should be no warnings if properly closed"


def test_plan_wrapper_close():
    plan = sample_plan()
    plan.close()
    with pytest.raises(StopIteration):
        next(plan)
    plan = pchain_plan()
    plan.close()
    with pytest.raises(StopIteration):
        next(plan)


@pytest.mark.parametrize(
    "func, is_plan_result",
    [
        (print, False),
        (mv, True),
        (complete_all, True),
        (iterating_plan, True),
        (sample_plan, True),
    ],
)
def test_check_if_func_is_plan(func, is_plan_result):
    assert is_plan(func) == is_plan_result


def test_async_input_does_not_block_event_loop(RE, capsys):
    a_short_time = 0.5
    background_event = asyncio.Event()
    input_completed_event = asyncio.Event()

    async def get_input():
        ai = AsyncInput()

        # Patch stdin.readline as a *blocking* function that takes a while to return - the wait_for
        # should time out before this returns, so the input_completed_event should never have a
        # chance to be set.
        with patch(
            "bluesky.utils.sys.stdin.readline",
            side_effect=lambda: time.sleep(3 * a_short_time),
        ):
            await ai("prompt: ")

        input_completed_event.set()

    async def sleep_then_set_background_event():
        await asyncio.sleep(a_short_time)
        background_event.set()

    def plan():
        get_input_fut = asyncio.ensure_future(get_input(), loop=RE.loop)
        try:
            yield Msg(
                "wait_for",
                None,
                [lambda: get_input_fut, lambda: sleep_then_set_background_event()],
                timeout=a_short_time * 2,
            )
        except WaitForTimeoutError:
            # Expected
            # Input call should not have managed to "complete" before timeout in test(), but the
            # background event should have been set as the input call shouldn't stall the
            # whole event loop.
            assert background_event.is_set() and not input_completed_event.is_set()
            get_input_fut.cancel()
        else:
            pytest.fail("Should have timed out waiting for input")

    RE(plan())<|MERGE_RESOLUTION|>--- conflicted
+++ resolved
@@ -134,15 +134,9 @@
         (hw.motor, True),
     ]
     for obj, result in obj_list:
-<<<<<<< HEAD
-        assert (
-            is_movable(obj) == result
-        ), f"The object {obj} is incorrectly recognized as {'' if result else 'not '}movable"
-=======
         assert is_movable(obj) == result, (
             f"The object {obj} is incorrectly recognized as {'' if result else 'not '}movable"
         )
->>>>>>> 88c403ff
 
 
 # Indicates if the step when all external references to callables are deleted is included.
