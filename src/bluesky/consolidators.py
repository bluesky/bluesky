--- conflicted
+++ resolved
@@ -108,8 +108,7 @@
         # Find datum shape and machine dtype; dtype_numpy, dtype_str take precedence if specified
         data_desc = descriptor["data_keys"][self.data_key]
         self.datum_shape: tuple[int, ...] = tuple(data_desc["shape"])
-<<<<<<< HEAD
-        self.datum_shape = self.datum_shape if self.datum_shape != (1,) else ()
+        self.datum_shape = () if self.datum_shape == (1,) and self.stackable else self.datum_shape
         # Check that the datum shape is consistent between the StreamResource and the Descriptor
         if multiplier := self._sres_parameters.get("multiplier"):
             self.datum_shape = self.datum_shape or (multiplier,)  # If datum_shape is not set
@@ -119,9 +118,6 @@
                 else:
                     self.datum_shape = (multiplier,) + self.datum_shape
                     # TODO: Check consistency with chunk_shape
-=======
-        self.datum_shape = () if self.datum_shape == (1,) and self.stackable else self.datum_shape
->>>>>>> 0ed50c97
 
         # Determine data type. From highest precedent to lowest:
         # 1. Try 'dtype_descr', optional, if present -- this is a structural dtype
