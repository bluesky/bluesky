"""
Useful callbacks for the Run Engine
"""

import logging
import os
import time as ttime
import warnings
from collections import OrderedDict, defaultdict, deque, namedtuple
from datetime import datetime
from functools import partial as _partial
from functools import wraps as _wraps
from itertools import count

from event_model import DocumentRouter

from ..utils import ensure_uid

MIMETYPE_LOOKUP = defaultdict(
    lambda: "application/octet-stream",
    {
        "hdf5": "application/x-hdf5",
        "AD_HDF5_SWMR_STREAM": "application/x-hdf5",
        "AD_HDF5_SWMR_SLICE": "application/x-hdf5",
        "PIL100k_HDF5": "application/x-hdf5",
        "XPS3": "application/x-hdf5",
        "XSP3_BULK": "application/x-hdf5",
        "XSP3_STEP": "application/x-hdf5",
        "AD_TIFF": "multipart/related;type=image/tiff",
        "AD_HDF5_GERM": "application/x-hdf5",
        "PIZZABOX_ENC_FILE_TXT_PD": "text/csv",
        "PANDA": "application/x-hdf5",
        "ROI_HDF5_FLY": "application/x-hdf5",
        "ROI_HDF51_FLY": "application/x-hdf5",
        "SIS_HDF51_FLY_STREAM_V1": "application/x-hdf5",
<<<<<<< HEAD
        "XSP3_BULK": "application/x-hdf5",
        "XSP3": "application/x-hdf5",
        "MERLIN_FLY_STREAM_V2": "application/x-hdf5",
        "TPX_HDF5": "application/x-hdf5",
=======
        "MERLIN_FLY_STREAM_V2": "application/x-hdf5",
        "MERLIN_HDF5_BULK": "application/x-hdf5",
        "TPX_HDF5": "application/x-hdf5",
        "EIGER2_STREAM": "application/x-hdf5",
>>>>>>> 0e9a20bd
    },
)

logger = logging.getLogger(__name__)


def make_callback_safe(func=None, *, logger=None):
    """
    If the wrapped func raises any exceptions, log them but continue.

    This is intended to ensure that any failures in non-critical callbacks do
    not interrupt data acquisition. It should *not* be applied to any
    critical callbacks, such as ones that perform data-saving, but is well
    suited to callbacks that perform non-critical streaming visualization or
    data processing.

    To debug the issue causing a failure, it can be convenient to turn this
    off and let the failures raise. To do this, set the environment variable
    ``BLUESKY_DEBUG_CALLBACKS=1``.

    Parameters
    ----------
    func: callable
    logger: logging.Logger, optional

    Examples
    --------

    Decorate a callback to make sure it will not interrupt data acquisition if
    it fails.

    >>> @make_callback_safe
    ... def callback(name, doc):
    ...     ...
    """
    if func is None:
        return _partial(make_callback_safe, logger=logger)

    @_wraps(func)
    def inner(*args, **kwargs):
        try:
            return func(*args, **kwargs)
        except Exception:
            debug_mode = os.environ.get("BLUESKY_DEBUG_CALLBACKS", False)
            if logger is not None:
                if debug_mode:
                    msg = f"Exception in {func}"
                else:
                    msg = (
                        f"An exception raised in the callback {func} "
                        "is being suppressed to not interrupt plan "
                        "execution.  To investigate try setting the "
                        "BLUESKY_DEBUG_CALLBACKS env to '1'"
                    )
                logger.exception(msg)
            if debug_mode:
                raise

    return inner


def make_class_safe(cls=None, *, to_wrap=None, logger=None):
    """
    If the wrapped func raises any exceptions, log them but continue.

    This is intended to ensure that any failures in non-critical callbacks do
    not interrupt data acquisition. It should *not* be applied to any
    critical callbacks, such as ones that perform data-saving, but is well
    suited to callbacks that perform non-critical streaming visualization or
    data processing.

    To debug the issue causing a failure, it can be convenient to turn this
    off and let the failures raise. To do this, set the environment variable
    ``BLUESKY_DEBUG_CALLBACKS=1``.

    Parameters
    ----------
    cls: callable
    to_wrap: List[String], optional
        Names of methods of cls to wrap. Default is ``['__call__']``.
    logger: logging.Logger, optional

    Examples
    --------

    Decorate a class to make sure it will not interrupt data acquisition if
    it fails.

    >>> @make_class_safe
    ... class Callback(event_model.DocumentRouter):
    ...     ...
    """

    if cls is None:
        return _partial(make_class_safe, to_wrap=to_wrap, logger=logger)

    if to_wrap is None:
        to_wrap = ["__call__"]

    for f_name in to_wrap:
        setattr(cls, f_name, make_callback_safe(getattr(cls, f_name), logger=logger))

    return cls


class CallbackBase(DocumentRouter):
    log = None


class CallbackCounter:
    "As simple as it sounds: count how many times a callback is called."

    # Wrap itertools.count in something we can use as a callback.
    def __init__(self):
        self.counter = count()
        self(None, {})  # Pass a fake doc to prime the counter (start at 1).

    def __call__(self, name, doc):
        self.value = next(self.counter)


def print_metadata(name, doc):
    "Print all fields except uid and time."
    for field, value in sorted(doc.items()):
        # uid is returned by the RunEngine, and time is self-evident
        if field not in ["time", "uid"]:
            print(f"{field}: {value}")


def collector(field, output):
    """
    Build a function that appends data to a list.

    This is useful for testing but not advised for general use. (There is
    probably a better way to do whatever you want to do!)

    Parameters
    ----------
    field : str
        the name of a data field in an Event
    output : mutable iterable
        such as a list

    Returns
    -------
    func : function
        expects one argument, an Event dictionary
    """

    def f(name, event):
        output.append(event["data"][field])

    return f


def format_num(x, max_len=11, pre=5, post=5):
    if (abs(x) > 10**pre or abs(x) < 10**-post) and x != 0:
        x = f"%.{post}e" % x
    else:
        x = f"%{pre}.{post}f" % x

    return x


def get_obj_fields(fields):
    """
    If fields includes any objects, get their field names using obj.describe()

    ['det1', det_obj] -> ['det1, 'det_obj_field1, 'det_obj_field2']"
    """
    string_fields = []
    for field in fields:
        if isinstance(field, str):
            string_fields.append(field)
        else:
            try:
                field_list = sorted(field.describe().keys())
            except AttributeError:
                raise ValueError(  # noqa: B904
                    "Fields must be strings or objects with a 'describe' method that return a dict."
                )
            string_fields.extend(field_list)
    return string_fields


class CollectThenCompute(CallbackBase):
    def __init__(self):
        self._start_doc = None
        self._stop_doc = None
        self._events = deque()
        self._descriptors = deque()

    def start(self, doc):
        self._start_doc = doc
        super().start(doc)

    def descriptor(self, doc):
        self._descriptors.append(doc)
        super().descriptor(doc)

    def event(self, doc):
        self._events.append(doc)
        super().event(doc)

    def stop(self, doc):
        self._stop_doc = doc
        self.compute()
        super().stop(doc)

    def reset(self):
        self._start_doc = None
        self._stop_doc = None
        self._events.clear()
        self._descriptors.clear()

    def compute(self):
        raise NotImplementedError("This method must be defined by a subclass.")


@make_class_safe(logger=logger)
class LiveTable(CallbackBase):
    """Live updating table

    Parameters
    ----------
    fields : list
         List of fields to add to the table.

    stream_name : str, optional
         The event stream to watch for

    print_header_interval : int, optional
         Reprint the header every this many lines, defaults to 50

    min_width : int, optional
         The minimum width is spaces of the data columns.  Defaults to 12

    default_prec : int, optional
         Precision to use if it can not be found in descriptor, defaults to 3

    extra_pad : int, optional
         Number of extra spaces to put around the printed data, defaults to 1

    separator_lines : bool, optional
        Add empty lines before and after the printed table, default True

    logbook : callable, optional
        Must take a sting as the first positional argument

           def logbook(input_str):
                pass

    out : callable, optional
        Function to call to 'print' a line.  Defaults to `print`
    """

    _FMTLOOKUP = {
        "s": "{pad}{{{k}: >{width}.{prec}{dtype}}}{pad}",
        "f": "{pad}{{{k}: >{width}.{prec}{dtype}}}{pad}",
        "g": "{pad}{{{k}: >{width}.{prec}{dtype}}}{pad}",
        "d": "{pad}{{{k}: >{width}{dtype}}}{pad}",
    }
    _FMT_MAP = {
        "number": "f",
        "integer": "d",
        "string": "s",
    }
    _fm_sty = namedtuple("fm_sty", ["width", "prec", "dtype"])  # type: ignore
    water_mark = "{st[plan_type]} {st[plan_name]} ['{st[uid]:.8s}'] (scan num: {st[scan_id]})"
    ev_time_key = "SUPERLONG_EV_TIMEKEY_THAT_I_REALLY_HOPE_NEVER_CLASHES"

    def __init__(
        self,
        fields,
        *,
        stream_name="primary",
        print_header_interval=50,
        min_width=12,
        default_prec=3,
        extra_pad=1,
        separator_lines=True,
        logbook=None,
        out=print,
    ):
        super().__init__()
        self._header_interval = print_header_interval
        # expand objects
        self._fields = get_obj_fields(fields)
        self._stream = stream_name
        self._start = None
        self._stop = None
        self._descriptors = set()
        self._pad_len = extra_pad
        self._extra_pad = " " * extra_pad
        self._min_width = min_width
        self._default_prec = default_prec
        self._separator_lines = separator_lines
        self._format_info = OrderedDict(
            [
                ("seq_num", self._fm_sty(10 + self._pad_len, "", "d")),
                (self.ev_time_key, self._fm_sty(10 + 2 * extra_pad, 10, "s")),
            ]
        )
        self._rows = []
        self.logbook = logbook
        self._sep_format = None
        self._out = out

    def descriptor(self, doc):
        def patch_up_precision(p):
            try:
                return int(p)
            except (TypeError, ValueError):
                return self._default_prec

        if doc["name"] != self._stream:
            return

        self._descriptors.add(doc["uid"])

        dk = doc["data_keys"]
        for k in self._fields:
            width = max(self._min_width, len(k) + 2, self._default_prec + 1 + 2 * self._pad_len)
            try:
                dk_entry = dk[k]
            except KeyError:
                # this descriptor does not know about this key
                continue

            if dk_entry["dtype"] not in self._FMT_MAP:
                warnings.warn(  # noqa: B028
                    "The key {} will be skipped because LiveTable "
                    "does not know how to display the dtype {}"
                    "".format(k, dk_entry["dtype"])
                )
                continue

            prec = patch_up_precision(dk_entry.get("precision", self._default_prec))
            fmt = self._fm_sty(width=width, prec=prec, dtype=self._FMT_MAP[dk_entry["dtype"]])

            self._format_info[k] = fmt

        self._sep_format = "+" + "+".join("-" * f.width for f in self._format_info.values()) + "+"
        self._main_fmnt = "|".join(
            "{{: >{w}}}{pad}".format(w=f.width - self._pad_len, pad=" " * self._pad_len)
            for f in self._format_info.values()
        )
        headings = [k if k != self.ev_time_key else "time" for k in self._format_info]
        self._header = "|" + self._main_fmnt.format(*headings) + "|"
        self._data_formats = OrderedDict(
            (
                k,
                self._FMTLOOKUP[f.dtype].format(
                    k=f"h{str(hash(k))}",
                    width=f.width - 2 * self._pad_len,
                    prec=f.prec,
                    dtype=f.dtype,
                    pad=self._extra_pad,
                ),
            )
            for k, f in self._format_info.items()
        )

        self._count = 0

        if self._separator_lines:
            self._print("\n")
        self._print(self._sep_format)
        self._print(self._header)
        self._print(self._sep_format)
        super().descriptor(doc)

    def event(self, doc):
        try:
            if ensure_uid(doc["descriptor"]) not in self._descriptors:
                return
            # shallow copy so we can mutate
            data = dict(doc["data"])
            self._count += 1
            if not self._count % self._header_interval:
                self._print(self._sep_format)
                self._print(self._header)
                self._print(self._sep_format)
            fmt_time = str(datetime.fromtimestamp(doc["time"]).time())
            data[self.ev_time_key] = fmt_time
            data["seq_num"] = doc["seq_num"]
            cols = [
                f.format(**{f"h{str(hash(k))}": data[k]})
                # Show data[k] if k exists in this Event and is 'filled'.
                # (The latter is only applicable if the data is
                # externally-stored -- hence the fallback to `True`.)
                if ((k in data) and doc.get("filled", {}).get(k, True))
                # Otherwise use a placeholder of whitespace.
                else " " * self._format_info[k].width
                for k, f in self._data_formats.items()
            ]
            self._print("|" + "|".join(cols) + "|")
        except Exception as ex:
            if self.log is not None:
                self.log.exception(ex)
            self._print(f"{{k:*^{self._min_width}}}".format(k=" failed to format row "))
            if os.environ.get("BLUESKY_DEBUG_CALLBACKS", False):
                raise ex
        super().event(doc)

    def stop(self, doc):
        if ensure_uid(doc["run_start"]) != self._start["uid"]:
            return

        # This sleep is just cosmetic. It improves the odds that the bottom
        # border is not printed until all the rows from events are printed,
        # avoiding this ugly scenario:
        #
        # |         4 | 22:08:56.7 |      0.000 |
        # +-----------+------------+------------+
        # generator scan ['6d3f71'] (scan num: 1)
        # Out[2]: |         5 | 22:08:56.8 |      0.000 |
        ttime.sleep(0.1)

        if self._sep_format is not None:
            self._print(self._sep_format)
        self._stop = doc

        wm = self.water_mark.format(st=self._start)
        self._out(wm)
        if self.logbook:
            self.logbook("\n".join([wm] + self._rows))
        if self._separator_lines:
            self._print("\n")
        super().stop(doc)

    def start(self, doc):
        self._rows = []
        self._start = doc
        self._stop = None
        self._sep_format = None
        super().start(doc)

    def _print(self, out_str):
        self._rows.append(out_str)
        self._out(out_str)<|MERGE_RESOLUTION|>--- conflicted
+++ resolved
@@ -33,17 +33,10 @@
         "ROI_HDF5_FLY": "application/x-hdf5",
         "ROI_HDF51_FLY": "application/x-hdf5",
         "SIS_HDF51_FLY_STREAM_V1": "application/x-hdf5",
-<<<<<<< HEAD
-        "XSP3_BULK": "application/x-hdf5",
-        "XSP3": "application/x-hdf5",
-        "MERLIN_FLY_STREAM_V2": "application/x-hdf5",
-        "TPX_HDF5": "application/x-hdf5",
-=======
         "MERLIN_FLY_STREAM_V2": "application/x-hdf5",
         "MERLIN_HDF5_BULK": "application/x-hdf5",
         "TPX_HDF5": "application/x-hdf5",
         "EIGER2_STREAM": "application/x-hdf5",
->>>>>>> 0e9a20bd
     },
 )
 
