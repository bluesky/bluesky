"""
Useful callbacks for the Run Engine
"""

import collections
import copy
import logging
import os
import time as ttime
import warnings
from collections import OrderedDict, deque, namedtuple
from datetime import datetime
from functools import partial as _partial
from functools import wraps as _wraps
from itertools import count
from typing import Dict, List, Optional

from event_model import DocumentRouter
from event_model.documents import Event, EventDescriptor, StreamDatum, StreamResource

from ..consolidators import ConsolidatorBase, consolidator_factory
from ..utils import ensure_uid

MIMETYPE_LOOKUP = {
    "hdf5": "application/x-hdf5",
<<<<<<< HEAD
    "ADHDF5_SWMR_STREAM": "application/x-hdf5",
=======
    "AD_HDF5_SWMR_STREAM": "application/x-hdf5",
>>>>>>> 5bd9a415
    "AD_HDF5_SWMR_SLICE": "application/x-hdf5",
    "AD_TIFF": "multipart/related;type=image/tiff",
    "AD_HDF5_GERM": "application/x-hdf5",
}

logger = logging.getLogger(__name__)

MIMETYPE_LOOKUP = {
    "hdf5": "application/x-hdf5",
    "ADHDF5_SWMR_STREAM": "application/x-hdf5",
    "AD_HDF5_SWMR_SLICE": "application/x-hdf5",
    "AD_TIFF": "multipart/related;type=image/tiff",
}


def make_callback_safe(func=None, *, logger=None):
    """
    If the wrapped func raises any exceptions, log them but continue.

    This is intended to ensure that any failures in non-critical callbacks do
    not interrupt data acquisition. It should *not* be applied to any
    critical callbacks, such as ones that perform data-saving, but is well
    suited to callbacks that perform non-critical streaming visualization or
    data processing.

    To debug the issue causing a failure, it can be convenient to turn this
    off and let the failures raise. To do this, set the environment variable
    ``BLUESKY_DEBUG_CALLBACKS=1``.

    Parameters
    ----------
    func: callable
    logger: logging.Logger, optional

    Examples
    --------

    Decorate a callback to make sure it will not interrupt data acquisition if
    it fails.

    >>> @make_callback_safe
    ... def callback(name, doc):
    ...     ...
    """
    if func is None:
        return _partial(make_callback_safe, logger=logger)

    @_wraps(func)
    def inner(*args, **kwargs):
        try:
            return func(*args, **kwargs)
        except Exception:
            debug_mode = os.environ.get("BLUESKY_DEBUG_CALLBACKS", False)
            if logger is not None:
                if debug_mode:
                    msg = f"Exception in {func}"
                else:
                    msg = (
                        f"An exception raised in the callback {func} "
                        "is being suppressed to not interrupt plan "
                        "execution.  To investigate try setting the "
                        "BLUESKY_DEBUG_CALLBACKS env to '1'"
                    )
                logger.exception(msg)
            if debug_mode:
                raise

    return inner


def make_class_safe(cls=None, *, to_wrap=None, logger=None):
    """
    If the wrapped func raises any exceptions, log them but continue.

    This is intended to ensure that any failures in non-critical callbacks do
    not interrupt data acquisition. It should *not* be applied to any
    critical callbacks, such as ones that perform data-saving, but is well
    suited to callbacks that perform non-critical streaming visualization or
    data processing.

    To debug the issue causing a failure, it can be convenient to turn this
    off and let the failures raise. To do this, set the environment variable
    ``BLUESKY_DEBUG_CALLBACKS=1``.

    Parameters
    ----------
    cls: callable
    to_wrap: List[String], optional
        Names of methods of cls to wrap. Default is ``['__call__']``.
    logger: logging.Logger, optional

    Examples
    --------

    Decorate a class to make sure it will not interrupt data acquisition if
    it fails.

    >>> @make_class_safe
    ... class Callback(event_model.DocumentRouter):
    ...     ...
    """

    if cls is None:
        return _partial(make_class_safe, to_wrap=to_wrap, logger=logger)

    if to_wrap is None:
        to_wrap = ["__call__"]

    for f_name in to_wrap:
        setattr(cls, f_name, make_callback_safe(getattr(cls, f_name), logger=logger))

    return cls


class CallbackBase(DocumentRouter):
    log = None


class CallbackCounter:
    "As simple as it sounds: count how many times a callback is called."

    # Wrap itertools.count in something we can use as a callback.
    def __init__(self):
        self.counter = count()
        self(None, {})  # Pass a fake doc to prime the counter (start at 1).

    def __call__(self, name, doc):
        self.value = next(self.counter)


def print_metadata(name, doc):
    "Print all fields except uid and time."
    for field, value in sorted(doc.items()):
        # uid is returned by the RunEngine, and time is self-evident
        if field not in ["time", "uid"]:
            print(f"{field}: {value}")


def collector(field, output):
    """
    Build a function that appends data to a list.

    This is useful for testing but not advised for general use. (There is
    probably a better way to do whatever you want to do!)

    Parameters
    ----------
    field : str
        the name of a data field in an Event
    output : mutable iterable
        such as a list

    Returns
    -------
    func : function
        expects one argument, an Event dictionary
    """

    def f(name, event):
        output.append(event["data"][field])

    return f


def format_num(x, max_len=11, pre=5, post=5):
    if (abs(x) > 10**pre or abs(x) < 10**-post) and x != 0:
        x = f"%.{post}e" % x
    else:
        x = f"%{pre}.{post}f" % x

    return x


def get_obj_fields(fields):
    """
    If fields includes any objects, get their field names using obj.describe()

    ['det1', det_obj] -> ['det1, 'det_obj_field1, 'det_obj_field2']"
    """
    string_fields = []
    for field in fields:
        if isinstance(field, str):
            string_fields.append(field)
        else:
            try:
                field_list = sorted(field.describe().keys())
            except AttributeError:
                raise ValueError(  # noqa: B904
                    "Fields must be strings or objects with a 'describe' method that return a dict."
                )
            string_fields.extend(field_list)
    return string_fields


class CollectThenCompute(CallbackBase):
    def __init__(self):
        self._start_doc = None
        self._stop_doc = None
        self._events = deque()
        self._descriptors = deque()

    def start(self, doc):
        self._start_doc = doc
        super().start(doc)

    def descriptor(self, doc):
        self._descriptors.append(doc)
        super().descriptor(doc)

    def event(self, doc):
        self._events.append(doc)
        super().event(doc)

    def stop(self, doc):
        self._stop_doc = doc
        self.compute()
        super().stop(doc)

    def reset(self):
        self._start_doc = None
        self._stop_doc = None
        self._events.clear()
        self._descriptors.clear()

    def compute(self):
        raise NotImplementedError("This method must be defined by a subclass.")


class CollectLiveStream(CallbackBase):
    def __init__(self):
        self._start_doc = None
        self._stop_doc = None
        self._event_docs: Dict[str, Event] = {}  # Keyed by Event uid
        self._desc_docs: Dict[str, EventDescriptor] = {}  # Keyed by Descriptor uid
        self._sres_docs: Dict[str, StreamResource] = {}  # Keyed by Stream Resource uid
        self._data_key_to_sres_uid: Dict[str, List[str]] = collections.defaultdict(list)
        self.events = deque()
        self.stream_consolidators: Dict[str, ConsolidatorBase] = {}  # Keyed by Stream Resource uid

    def _ensure_sres_backcompat(self, sres: StreamResource) -> StreamResource:
        """Kept for back-compatibility with old StreamResource schema from event_model<1.20.0

        Will make changes to and return a shallow copy of StreamRsource dictionary adhering to the new structure.
        """

        sres = copy.copy(sres)
        if ("mimetype" not in sres.keys()) and ("spec" not in sres.keys()):
            raise RuntimeError("StreamResource document is missing a mimetype or spec")
        else:
            sres["mimetype"] = sres.get("mimetype", MIMETYPE_LOOKUP[sres["spec"]])
        if "parameters" not in sres.keys():
            sres["parameters"] = sres.pop("resource_kwargs", {})
        if "uri" not in sres.keys():
            file_path = sres.pop("root").strip("/") + "/" + sres.pop("resource_path").strip("/")
            sres["uri"] = "file://localhost/" + file_path

        return sres

    def start(self, doc):
        self._start_doc = doc
        super().start(doc)

    def descriptor(self, doc: EventDescriptor):
        self._desc_docs[doc["uid"]] = doc
        super().descriptor(doc)

    def event(self, doc):
        # self._event_docs.append(doc)
        event_dict = {"seq_num": doc["seq_num"], "descriptor": doc["descriptor"]}
        event_dict.update(doc["data"])
        event_dict.update({f"ts_{c}": v for c, v in doc["timestamps"].items()})
        self.events.append(event_dict)

        super().event(doc)

    def stream_resource(self, doc: StreamResource):
        self._sres_docs[doc["uid"]] = self._ensure_sres_backcompat(doc)
        self._data_key_to_sres_uid[doc["data_key"]].append(doc["uid"])  # Multiple Streams Resources per data_key

    def _get_or_create_handler(self, sres_uid: str, desc_uid: Optional[str] = None):
        """Get a Handler / Stream Consolidator, if it already exists, or register it from a SR document"""

        if sres_uid in self.stream_consolidators.keys():
            handler = self.stream_consolidators[sres_uid]

        elif sres_uid in self._sres_docs.keys():
            if not desc_uid:
                raise RuntimeError("Descriptor uid must be specified to initialise a Stream Consolidator")

            # Initialise a Bluesky Consolidator for the StreamResource
            sres_doc = self._sres_docs[sres_uid]
            desc_doc = self._desc_docs[desc_uid]
            handler = consolidator_factory(sres_doc, desc_doc)

            self.stream_consolidators[sres_uid] = handler
        else:
            raise RuntimeError(f"Stream Resource {sres_uid} is referenced before being declared.")

        return handler

    def stream_datum(self, doc: StreamDatum):
        """Get the Stream Resource node and the associated handler (consolidator)"""
        handler = self._get_or_create_handler(doc["stream_resource"], desc_uid=doc["descriptor"])
        handler.consume_stream_datum(doc)

    def stop(self, doc):
        self._stop_doc = doc
        super().stop(doc)

    def get_adapter(self, data_key):
        if data_key in self._data_key_to_sres_uid.keys():
            sres_uids = self._data_key_to_sres_uid[data_key]
            if len(sres_uids) > 0:
                # NOTE: If several StreamResources have the same data_key, returns adapter for only the last Stream
                print(f"{sres_uids=}\n{self.stream_consolidators=}")
                # breakpoint()
                if sres_uids[-1] in self.stream_consolidators.keys():
                    handler = self.stream_consolidators[sres_uids[-1]]
                    # breakpoint()
                    return handler.get_adapter()
        else:
            raise RuntimeError(f"No data received for {data_key}.")

        return None


@make_class_safe(logger=logger)
class LiveTable(CallbackBase):
    """Live updating table

    Parameters
    ----------
    fields : list
         List of fields to add to the table.

    stream_name : str, optional
         The event stream to watch for

    print_header_interval : int, optional
         Reprint the header every this many lines, defaults to 50

    min_width : int, optional
         The minimum width is spaces of the data columns.  Defaults to 12

    default_prec : int, optional
         Precision to use if it can not be found in descriptor, defaults to 3

    extra_pad : int, optional
         Number of extra spaces to put around the printed data, defaults to 1

    separator_lines : bool, optional
        Add empty lines before and after the printed table, default True

    logbook : callable, optional
        Must take a sting as the first positional argument

           def logbook(input_str):
                pass

    out : callable, optional
        Function to call to 'print' a line.  Defaults to `print`
    """

    _FMTLOOKUP = {
        "s": "{pad}{{{k}: >{width}.{prec}{dtype}}}{pad}",
        "f": "{pad}{{{k}: >{width}.{prec}{dtype}}}{pad}",
        "g": "{pad}{{{k}: >{width}.{prec}{dtype}}}{pad}",
        "d": "{pad}{{{k}: >{width}{dtype}}}{pad}",
    }
    _FMT_MAP = {
        "number": "f",
        "integer": "d",
        "string": "s",
    }
    _fm_sty = namedtuple("fm_sty", ["width", "prec", "dtype"])  # type: ignore
    water_mark = "{st[plan_type]} {st[plan_name]} ['{st[uid]:.8s}'] (scan num: {st[scan_id]})"
    ev_time_key = "SUPERLONG_EV_TIMEKEY_THAT_I_REALLY_HOPE_NEVER_CLASHES"

    def __init__(
        self,
        fields,
        *,
        stream_name="primary",
        print_header_interval=50,
        min_width=12,
        default_prec=3,
        extra_pad=1,
        separator_lines=True,
        logbook=None,
        out=print,
    ):
        super().__init__()
        self._header_interval = print_header_interval
        # expand objects
        self._fields = get_obj_fields(fields)
        self._stream = stream_name
        self._start = None
        self._stop = None
        self._descriptors = set()
        self._pad_len = extra_pad
        self._extra_pad = " " * extra_pad
        self._min_width = min_width
        self._default_prec = default_prec
        self._separator_lines = separator_lines
        self._format_info = OrderedDict(
            [
                ("seq_num", self._fm_sty(10 + self._pad_len, "", "d")),
                (self.ev_time_key, self._fm_sty(10 + 2 * extra_pad, 10, "s")),
            ]
        )
        self._rows = []
        self.logbook = logbook
        self._sep_format = None
        self._out = out

    def descriptor(self, doc):
        def patch_up_precision(p):
            try:
                return int(p)
            except (TypeError, ValueError):
                return self._default_prec

        if doc["name"] != self._stream:
            return

        self._descriptors.add(doc["uid"])

        dk = doc["data_keys"]
        for k in self._fields:
            width = max(self._min_width, len(k) + 2, self._default_prec + 1 + 2 * self._pad_len)
            try:
                dk_entry = dk[k]
            except KeyError:
                # this descriptor does not know about this key
                continue

            if dk_entry["dtype"] not in self._FMT_MAP:
                warnings.warn(  # noqa: B028
                    "The key {} will be skipped because LiveTable "
                    "does not know how to display the dtype {}"
                    "".format(k, dk_entry["dtype"])
                )
                continue

            prec = patch_up_precision(dk_entry.get("precision", self._default_prec))
            fmt = self._fm_sty(width=width, prec=prec, dtype=self._FMT_MAP[dk_entry["dtype"]])

            self._format_info[k] = fmt

        self._sep_format = "+" + "+".join("-" * f.width for f in self._format_info.values()) + "+"
        self._main_fmnt = "|".join(
            "{{: >{w}}}{pad}".format(w=f.width - self._pad_len, pad=" " * self._pad_len)
            for f in self._format_info.values()
        )
        headings = [k if k != self.ev_time_key else "time" for k in self._format_info]
        self._header = "|" + self._main_fmnt.format(*headings) + "|"
        self._data_formats = OrderedDict(
            (
                k,
                self._FMTLOOKUP[f.dtype].format(
                    k=f"h{str(hash(k))}",
                    width=f.width - 2 * self._pad_len,
                    prec=f.prec,
                    dtype=f.dtype,
                    pad=self._extra_pad,
                ),
            )
            for k, f in self._format_info.items()
        )

        self._count = 0

        if self._separator_lines:
            self._print("\n")
        self._print(self._sep_format)
        self._print(self._header)
        self._print(self._sep_format)
        super().descriptor(doc)

    def event(self, doc):
        try:
            if ensure_uid(doc["descriptor"]) not in self._descriptors:
                return
            # shallow copy so we can mutate
            data = dict(doc["data"])
            self._count += 1
            if not self._count % self._header_interval:
                self._print(self._sep_format)
                self._print(self._header)
                self._print(self._sep_format)
            fmt_time = str(datetime.fromtimestamp(doc["time"]).time())
            data[self.ev_time_key] = fmt_time
            data["seq_num"] = doc["seq_num"]
            cols = [
                f.format(**{f"h{str(hash(k))}": data[k]})
                # Show data[k] if k exists in this Event and is 'filled'.
                # (The latter is only applicable if the data is
                # externally-stored -- hence the fallback to `True`.)
                if ((k in data) and doc.get("filled", {}).get(k, True))
                # Otherwise use a placeholder of whitespace.
                else " " * self._format_info[k].width
                for k, f in self._data_formats.items()
            ]
            self._print("|" + "|".join(cols) + "|")
        except Exception as ex:
            if self.log is not None:
                self.log.exception(ex)
            self._print(f"{{k:*^{self._min_width}}}".format(k=" failed to format row "))
            if os.environ.get("BLUESKY_DEBUG_CALLBACKS", False):
                raise ex
        super().event(doc)

    def stop(self, doc):
        if ensure_uid(doc["run_start"]) != self._start["uid"]:
            return

        # This sleep is just cosmetic. It improves the odds that the bottom
        # border is not printed until all the rows from events are printed,
        # avoiding this ugly scenario:
        #
        # |         4 | 22:08:56.7 |      0.000 |
        # +-----------+------------+------------+
        # generator scan ['6d3f71'] (scan num: 1)
        # Out[2]: |         5 | 22:08:56.8 |      0.000 |
        ttime.sleep(0.1)

        if self._sep_format is not None:
            self._print(self._sep_format)
        self._stop = doc

        wm = self.water_mark.format(st=self._start)
        self._out(wm)
        if self.logbook:
            self.logbook("\n".join([wm] + self._rows))
        if self._separator_lines:
            self._print("\n")
        super().stop(doc)

    def start(self, doc):
        self._rows = []
        self._start = doc
        self._stop = None
        self._sep_format = None
        super().start(doc)

    def _print(self, out_str):
        self._rows.append(out_str)
        self._out(out_str)<|MERGE_RESOLUTION|>--- conflicted
+++ resolved
@@ -23,24 +23,13 @@
 
 MIMETYPE_LOOKUP = {
     "hdf5": "application/x-hdf5",
-<<<<<<< HEAD
-    "ADHDF5_SWMR_STREAM": "application/x-hdf5",
-=======
     "AD_HDF5_SWMR_STREAM": "application/x-hdf5",
->>>>>>> 5bd9a415
     "AD_HDF5_SWMR_SLICE": "application/x-hdf5",
     "AD_TIFF": "multipart/related;type=image/tiff",
     "AD_HDF5_GERM": "application/x-hdf5",
 }
 
 logger = logging.getLogger(__name__)
-
-MIMETYPE_LOOKUP = {
-    "hdf5": "application/x-hdf5",
-    "ADHDF5_SWMR_STREAM": "application/x-hdf5",
-    "AD_HDF5_SWMR_SLICE": "application/x-hdf5",
-    "AD_TIFF": "multipart/related;type=image/tiff",
-}
 
 
 def make_callback_safe(func=None, *, logger=None):
@@ -267,24 +256,24 @@
         self.events = deque()
         self.stream_consolidators: Dict[str, ConsolidatorBase] = {}  # Keyed by Stream Resource uid
 
-    def _ensure_sres_backcompat(self, sres: StreamResource) -> StreamResource:
+    def _ensure_resource_backcompat(self, doc: StreamResource) -> StreamResource:
         """Kept for back-compatibility with old StreamResource schema from event_model<1.20.0
 
         Will make changes to and return a shallow copy of StreamRsource dictionary adhering to the new structure.
         """
 
-        sres = copy.copy(sres)
-        if ("mimetype" not in sres.keys()) and ("spec" not in sres.keys()):
+        doc = copy.copy(doc)
+        if ("mimetype" not in doc.keys()) and ("spec" not in doc.keys()):
             raise RuntimeError("StreamResource document is missing a mimetype or spec")
         else:
-            sres["mimetype"] = sres.get("mimetype", MIMETYPE_LOOKUP[sres["spec"]])
-        if "parameters" not in sres.keys():
-            sres["parameters"] = sres.pop("resource_kwargs", {})
-        if "uri" not in sres.keys():
-            file_path = sres.pop("root").strip("/") + "/" + sres.pop("resource_path").strip("/")
-            sres["uri"] = "file://localhost/" + file_path
-
-        return sres
+            doc["mimetype"] = doc.get("mimetype") or MIMETYPE_LOOKUP[doc.get("spec")]
+        if "parameters" not in doc.keys():
+            doc["parameters"] = doc.pop("resource_kwargs", {})
+        if "uri" not in doc.keys():
+            file_path = doc.pop("root").strip("/") + "/" + doc.pop("resource_path").strip("/")
+            doc["uri"] = "file://localhost/" + file_path
+
+        return doc
 
     def start(self, doc):
         self._start_doc = doc
@@ -304,7 +293,7 @@
         super().event(doc)
 
     def stream_resource(self, doc: StreamResource):
-        self._sres_docs[doc["uid"]] = self._ensure_sres_backcompat(doc)
+        self._sres_docs[doc["uid"]] = self._ensure_resource_backcompat(doc)
         self._data_key_to_sres_uid[doc["data_key"]].append(doc["uid"])  # Multiple Streams Resources per data_key
 
     def _get_or_create_handler(self, sres_uid: str, desc_uid: Optional[str] = None):
