import copy
<<<<<<< HEAD
from datetime import datetime
from typing import Any, Optional, Union
=======
from typing import Any, Optional, Union, cast
>>>>>>> 88c403ff

import pandas as pd
from event_model import RunRouter, unpack_datum_page, unpack_event_page
from event_model.documents import (
    Datum,
    DatumPage,
    Event,
    EventDescriptor,
    EventPage,
    Resource,
    RunStart,
    RunStop,
    StreamDatum,
    StreamResource,
)
from event_model.documents.stream_datum import StreamRange
from pydantic.v1.utils import deep_update
from tiled.client import from_profile, from_uri
from tiled.client.base import BaseClient
from tiled.client.container import Container
from tiled.client.utils import handle_error
from tiled.structures.core import Spec
from tiled.structures.table import TableStructure
from tiled.utils import safe_json_dump

from ..consolidators import ConsolidatorBase, DataSource, StructureFamily, consolidator_factory
from .core import MIMETYPE_LOOKUP, CallbackBase


def build_summary(start_doc, stop_doc, stream_names):
    summary = {
        "uid": start_doc["uid"],
        "scan_id": start_doc.get("scan_id"),
        "timestamp": start_doc["time"],
        "datetime": datetime.fromtimestamp(start_doc["time"]).isoformat(),
        "plan_name": start_doc.get("plan_name"),
        "stream_names": stream_names,
    }
    if stop_doc is None:
        summary["duration"] = None
    else:
        summary["duration"] = stop_doc["time"] - start_doc["time"]
    return summary


class TiledWriter:
    "Write metadata and data from Bluesky documents into Tiled."

    def __init__(self, client):
        self.client = client
        self._run_router = RunRouter([self._factory])

    def _factory(self, name, doc):
        return [_RunWriter(self.client)], []

    @classmethod
    def from_uri(cls, uri, **kwargs):
        client = from_uri(uri, **kwargs)
        return cls(client)

    @classmethod
    def from_profile(cls, profile, **kwargs):
        client = from_profile(profile, **kwargs)
        return cls(client)

    def __call__(self, name, doc):
        self._run_router(name, doc)


class _RunWriter(CallbackBase):
    """Write documents from one Bluesky Run into Tiled.

    Datum, Resource, and StreamResource documents are cached until Event or StreamDatum documents are received,
    after which corresponding nodes are created in Tiled.
    """

    def __init__(self, client: BaseClient):
        self.client = client
        self.root_node: Union[None, Container] = None
        self._desc_nodes: dict[str, Container] = {}  # references to descriptor containers by their uid's
        self._sres_nodes: dict[str, BaseClient] = {}
        self._datum_cache: dict[str, Datum] = {}
        self._stream_resource_cache: dict[str, StreamResource] = {}
        self._handlers: dict[str, ConsolidatorBase] = {}
        self.data_keys_int: dict[str, dict[str, Any]] = {}
        self.data_keys_ext: dict[str, dict[str, Any]] = {}

<<<<<<< HEAD
    def _ensure_resource_backcompat(self, doc: Union[Resource, StreamResource]) -> Union[Resource, StreamResource]:
=======
    def _convert_resource_to_stream_resource(self, doc: Union[Resource, StreamResource]) -> StreamResource:
>>>>>>> 88c403ff
        """Kept for back-compatibility with old StreamResource schema from event_model<1.20.0
        or Resource documents that are converted to StreamResources.

        Will make changes to and return a shallow copy of StreamRsource dictionary adhering to the new structure.
        """
        doc = copy.copy(doc)
<<<<<<< HEAD
        if ("mimetype" not in doc.keys()) and ("spec" not in doc.keys()):
            raise RuntimeError("StreamResource document is missing a mimetype or spec")
        else:
            doc["mimetype"] = doc.get("mimetype") or MIMETYPE_LOOKUP[doc.get("spec")]
        if "parameters" not in doc.keys():
            doc["parameters"] = doc.pop("resource_kwargs", {})
        if doc["mimetype"] == "application/x-hdf5":
            doc["parameters"]["dataset"] = doc["parameters"].pop("path", doc["parameters"].pop("dataset", ""))
        if "uri" not in doc.keys():
            file_path = doc.pop("root").strip("/") + "/" + doc.pop("resource_path").strip("/")
            doc["uri"] = "file://localhost/" + file_path

        return doc
=======
        stream_resource_doc = cast(StreamResource, doc)
        # If the document already adheres to StreamResource schema, return it
        if "mimetype" in doc:
            return stream_resource_doc

        # The document is a `Resource` or a < v1.20 `StreamResource`.
        # Both are converted to latest version `StreamResource`.
        for expected_key in ("spec", "root", "resource_path", "resource_kwargs"):
            if expected_key not in doc:
                raise RuntimeError(f"`Resource` or `StreamResource` legacy document is missing a '{expected_key}'")

        # Convert the Resource (or old StreamResource) document to a StreamResource document
        resource_dict = cast(dict, doc)
        stream_resource_doc["mimetype"] = MIMETYPE_LOOKUP[resource_dict.pop("spec")]
        stream_resource_doc["parameters"] = resource_dict.pop("resource_kwargs", {})
        file_path = resource_dict.pop("root").strip("/") + "/" + resource_dict.pop("resource_path").strip("/")
        stream_resource_doc["uri"] = "file://localhost/" + file_path

        return stream_resource_doc
>>>>>>> 88c403ff

    def start(self, doc: RunStart):
        self.root_node = self.client.create_container(
            key=doc["uid"],
            metadata={"start": dict(doc)},
            specs=[Spec("BlueskyRun", version="1.0")],
        )

    def stop(self, doc: RunStop):
        if self.root_node is None:
            raise RuntimeError("RunWriter is properly initialized: no Start document has been recorded.")

<<<<<<< HEAD
        stream_names = list(self.root_node.keys())
        summary = build_summary(self.root_node.metadata["start"], dict(doc), stream_names)
        metadata = {"stop": dict(doc), "summary": summary, **dict(self.root_node.metadata)}
=======
        metadata = {"stop": doc, **dict(self.root_node.metadata)}
>>>>>>> 88c403ff
        self.root_node.update_metadata(metadata=metadata)

    def descriptor(self, doc: EventDescriptor):
        if self.root_node is None:
            raise RuntimeError("RunWriter is properly initialized: no Start document has been recorded.")

        desc_name = doc["name"]
        # Copy the document items, excluding the variable fields
        metadata = {k: v for k, v in doc.items() if k not in ("uid", "time", "configuration")}

        # Encapsulate variable fields into sub-dictionaries with uids as the keys
        uid = doc["uid"]
        conf_dict = {uid: doc.get("configuration", {})}
        time_dict = {uid: doc["time"]}
        var_fields = {"configuration": conf_dict, "time": time_dict}

        if desc_name not in self.root_node.keys():
            # Create a new descriptor node; write only the fixed part of the metadata
            desc_node = self.root_node.create_container(key=desc_name, metadata=metadata)
        else:
            # Get existing descriptor node (with fixed and variable metadata saved before)
            desc_node = self.root_node[desc_name]

        # Update (add new values to) variable fields of the metadata
        metadata = deep_update(dict(desc_node.metadata), var_fields)
        desc_node.update_metadata(metadata)

        # Keep specifications for external and internal data_keys for faster access
        if not isinstance(metadata["data_keys"], dict):
            raise RuntimeError("Expected data_keys to be a dictionary")
        self.data_keys_int.update({k: v for k, v in metadata["data_keys"].items() if "external" not in v.keys()})
        self.data_keys_ext.update({k: v for k, v in metadata["data_keys"].items() if "external" in v.keys()})

        # Write the configuration data: loop over all detectors
<<<<<<< HEAD
        if conf_dict[uid]:
            if "config" not in desc_node.keys():
                conf_node = desc_node.create_container(key="config")
            else:
                conf_node = desc_node["config"]
        for det_name, det_dict in conf_dict[uid].items():
=======
        conf_node = desc_node["config"]
        for det_name, det_dict in doc.get("configuration", {}).items():
>>>>>>> 88c403ff
            df_dict = {"descriptor_uid": uid}
            df_dict.update(det_dict.get("data", {}))
            df_dict.update({f"ts_{c}": v for c, v in det_dict.get("timestamps", {}).items()})
            df = pd.DataFrame(df_dict, index=[0], columns=df_dict.keys())
            if det_name in conf_node.keys():
                conf_node[det_name].append_partition(df, 0)
            else:
                conf_node.new(
                    structure_family=StructureFamily.table,
                    data_sources=[
                        DataSource(
                            structure_family=StructureFamily.table,
                            structure=TableStructure.from_pandas(df),
                            mimetype="text/csv",
                        ),
                    ],
                    key=det_name,
                    metadata=det_dict["data_keys"],
                )
                conf_node[det_name].write_partition(df, 0)

        self._desc_nodes[uid] = desc_node

    def event(self, doc: Event):
        parent_node = self._desc_nodes[doc["descriptor"]]

        # Process _internal_ data -- those keys without 'external' flag or those that have been filled
        data_keys_spec = {k: v for k, v in self.data_keys_int.items() if doc["filled"].get(k, True)}
        data_keys_spec.update({k: v for k, v in self.data_keys_ext.items() if doc["filled"].get(k, False)})
        df_dict = {"seq_num": doc["seq_num"]}
        df_dict.update({k: v for k, v in doc["data"].items() if k in data_keys_spec.keys()})
        df_dict.update({f"ts_{k}": v for k, v in doc["timestamps"].items()})  # Keep all timestamps
        df = pd.DataFrame(df_dict, index=[0], columns=df_dict.keys())
        if "internal" in parent_node.keys():
            parent_node["internal"].append_partition(df, 0)
        else:
            parent_node.new(
                structure_family=StructureFamily.table,
                data_sources=[
                    DataSource(
                        structure_family=StructureFamily.table,
                        structure=TableStructure.from_pandas(df),
                        mimetype="text/csv",
                    ),
                ],
                key="internal",
                metadata=data_keys_spec,
            )
            parent_node["internal"].write_partition(df, 0)

        # Process _external_ data: Loop over all referenced Datums
        for data_key in self.data_keys_ext.keys():
            if doc["filled"].get(data_key, False):
                continue

            if datum_id := doc["data"].get(data_key):
                if datum_id in self._datum_cache.keys():
                    # Convert the Datum document to the StreamDatum format
                    datum_doc = self._datum_cache.pop(datum_id)
                    uid = datum_doc["datum_id"]
                    stream_resource = datum_doc["resource"]
                    descriptor = doc["descriptor"]  # From Event document
                    indices = StreamRange(start=doc["seq_num"] - 1, stop=doc["seq_num"])
                    seq_nums = StreamRange(start=doc["seq_num"], stop=doc["seq_num"] + 1)
                    stream_datum_doc = StreamDatum(
                        uid=uid,
                        stream_resource=stream_resource,
                        descriptor=descriptor,
                        indices=indices,
                        seq_nums=seq_nums,
                    )
                    # Update the Resource document (add data_key as in StreamResource)
                    if stream_datum_doc["stream_resource"] in self._stream_resource_cache.keys():
                        self._stream_resource_cache[stream_datum_doc["stream_resource"]]["data_key"] = data_key

                    self.stream_datum(stream_datum_doc)
                else:
                    raise RuntimeError(f"Datum {datum_id} is referenced before being declared.")

    def event_page(self, doc: EventPage):
        for _doc in unpack_event_page(doc):
            self.event(_doc)

    def datum(self, doc: Datum):
        self._datum_cache[doc["datum_id"]] = copy.copy(doc)

    def datum_page(self, doc: DatumPage):
        for _doc in unpack_datum_page(doc):
            self.datum(_doc)

    def resource(self, doc: Resource):
        self._stream_resource_cache[doc["uid"]] = self._convert_resource_to_stream_resource(doc)

    def stream_resource(self, doc: StreamResource):
        # Backwards compatibility: old StreamResource schema is converted to the new one (event-model<1.20.0)
        self._stream_resource_cache[doc["uid"]] = self._convert_resource_to_stream_resource(doc)

    def get_sres_node(self, sres_uid: str, desc_uid: Optional[str] = None) -> tuple[BaseClient, ConsolidatorBase]:
        """Get Stream Resource node from Tiled, if it already exists, or register it from a cached SR document"""

        if sres_uid in self._sres_nodes.keys():
            sres_node = self._sres_nodes[sres_uid]
            handler = self._handlers[sres_uid]

        elif sres_uid in self._stream_resource_cache.keys():
            if not desc_uid:
                raise RuntimeError("Descriptor uid must be specified to initialise a Stream Resource node")

            sres_doc = self._stream_resource_cache.pop(sres_uid)
            desc_node = self._desc_nodes[desc_uid]

            # Initialise a bluesky handler (consolidator) for the StreamResource
            handler = consolidator_factory(sres_doc, dict(desc_node.metadata))

            if "external" not in desc_node.keys():
                desc_node.create_container(key="external")
            sres_node = desc_node["external"].new(
                key=handler.data_key,
                structure_family=StructureFamily.array,
                data_sources=[handler.get_data_source()],
                metadata=sres_doc,
                specs=[],
            )

            self._handlers[sres_uid] = handler
            self._sres_nodes[sres_uid] = sres_node
        else:
            raise RuntimeError(f"Stream Resource {sres_uid} is referenced before being declared.")

        return sres_node, handler

    def stream_datum(self, doc: StreamDatum):
        # Get the Stream Resource node and the associtaed handler (consolidator)
        sres_node, handler = self.get_sres_node(doc["stream_resource"], desc_uid=doc["descriptor"])
        handler.consume_stream_datum(doc)

        # Update StreamResource node in Tiled
        # NOTE: Assigning data_source.id in the object and passing it in http
        # params is superfluous, but it is currently required by Tiled.
        sres_node.refresh()
        data_source = handler.get_data_source()
        data_source.id = sres_node.data_sources()[0].id  # ID of the existing DataSource record
        endpoint = sres_node.uri.replace("/metadata/", "/data_source/", 1)
        handle_error(
            sres_node.context.http_client.put(
                endpoint,
                content=safe_json_dump({"data_source": data_source}),
                params={"data_source": data_source.id},
            )
        ).json()<|MERGE_RESOLUTION|>--- conflicted
+++ resolved
@@ -1,10 +1,6 @@
 import copy
-<<<<<<< HEAD
 from datetime import datetime
-from typing import Any, Optional, Union
-=======
 from typing import Any, Optional, Union, cast
->>>>>>> 88c403ff
 
 import pandas as pd
 from event_model import RunRouter, unpack_datum_page, unpack_event_page
@@ -92,32 +88,13 @@
         self.data_keys_int: dict[str, dict[str, Any]] = {}
         self.data_keys_ext: dict[str, dict[str, Any]] = {}
 
-<<<<<<< HEAD
-    def _ensure_resource_backcompat(self, doc: Union[Resource, StreamResource]) -> Union[Resource, StreamResource]:
-=======
     def _convert_resource_to_stream_resource(self, doc: Union[Resource, StreamResource]) -> StreamResource:
->>>>>>> 88c403ff
         """Kept for back-compatibility with old StreamResource schema from event_model<1.20.0
         or Resource documents that are converted to StreamResources.
 
         Will make changes to and return a shallow copy of StreamRsource dictionary adhering to the new structure.
         """
         doc = copy.copy(doc)
-<<<<<<< HEAD
-        if ("mimetype" not in doc.keys()) and ("spec" not in doc.keys()):
-            raise RuntimeError("StreamResource document is missing a mimetype or spec")
-        else:
-            doc["mimetype"] = doc.get("mimetype") or MIMETYPE_LOOKUP[doc.get("spec")]
-        if "parameters" not in doc.keys():
-            doc["parameters"] = doc.pop("resource_kwargs", {})
-        if doc["mimetype"] == "application/x-hdf5":
-            doc["parameters"]["dataset"] = doc["parameters"].pop("path", doc["parameters"].pop("dataset", ""))
-        if "uri" not in doc.keys():
-            file_path = doc.pop("root").strip("/") + "/" + doc.pop("resource_path").strip("/")
-            doc["uri"] = "file://localhost/" + file_path
-
-        return doc
-=======
         stream_resource_doc = cast(StreamResource, doc)
         # If the document already adheres to StreamResource schema, return it
         if "mimetype" in doc:
@@ -137,7 +114,6 @@
         stream_resource_doc["uri"] = "file://localhost/" + file_path
 
         return stream_resource_doc
->>>>>>> 88c403ff
 
     def start(self, doc: RunStart):
         self.root_node = self.client.create_container(
@@ -150,13 +126,9 @@
         if self.root_node is None:
             raise RuntimeError("RunWriter is properly initialized: no Start document has been recorded.")
 
-<<<<<<< HEAD
         stream_names = list(self.root_node.keys())
         summary = build_summary(self.root_node.metadata["start"], dict(doc), stream_names)
         metadata = {"stop": dict(doc), "summary": summary, **dict(self.root_node.metadata)}
-=======
-        metadata = {"stop": doc, **dict(self.root_node.metadata)}
->>>>>>> 88c403ff
         self.root_node.update_metadata(metadata=metadata)
 
     def descriptor(self, doc: EventDescriptor):
@@ -191,17 +163,12 @@
         self.data_keys_ext.update({k: v for k, v in metadata["data_keys"].items() if "external" in v.keys()})
 
         # Write the configuration data: loop over all detectors
-<<<<<<< HEAD
         if conf_dict[uid]:
             if "config" not in desc_node.keys():
                 conf_node = desc_node.create_container(key="config")
             else:
                 conf_node = desc_node["config"]
         for det_name, det_dict in conf_dict[uid].items():
-=======
-        conf_node = desc_node["config"]
-        for det_name, det_dict in doc.get("configuration", {}).items():
->>>>>>> 88c403ff
             df_dict = {"descriptor_uid": uid}
             df_dict.update(det_dict.get("data", {}))
             df_dict.update({f"ts_{c}": v for c, v in det_dict.get("timestamps", {}).items()})
