import copy
from typing import Any, Dict, Optional, Tuple, Union

import pandas as pd
from event_model import RunRouter
<<<<<<< HEAD
from event_model.documents import Datum, EventDescriptor, Resource, StreamDatum, StreamResource
=======
from event_model.documents import (
    Datum,
    Event,
    EventDescriptor,
    Resource,
    RunStart,
    RunStop,
    StreamDatum,
    StreamResource,
)
>>>>>>> 5bd9a415
from pydantic.utils import deep_update
from tiled.client import from_profile, from_uri
from tiled.client.base import BaseClient
from tiled.client.container import Container
from tiled.client.utils import handle_error
from tiled.structures.core import Spec
from tiled.structures.table import TableStructure
from tiled.utils import safe_json_dump

from ..consolidators import ConsolidatorBase, DataSource, StructureFamily, consolidator_factory
from .core import MIMETYPE_LOOKUP, CallbackBase


class TiledWriter:
    "Write metadata and data from Bluesky documents into Tiled."

    def __init__(self, client):
        self.client = client
        self._run_router = RunRouter([self._factory])

    def _factory(self, name, doc):
        return [_RunWriter(self.client)], []

    @classmethod
    def from_uri(cls, uri, **kwargs):
        client = from_uri(uri, **kwargs)
        return cls(client)

    @classmethod
    def from_profile(cls, profile, **kwargs):
        client = from_profile(profile, **kwargs)
        return cls(client)

    def __call__(self, name, doc):
        self._run_router(name, doc)


class _RunWriter(CallbackBase):
    """Write documents from one Bluesky Run into Tiled.

    Datum, Resource, and StreamResource documents are cached until Event or StreamDatum documents are received,
    after which corresponding nodes are created in Tiled.
    """

    def __init__(self, client: BaseClient):
        self.client = client
        self.root_node: Union[None, Container] = None
        self._desc_nodes: Dict[str, Container] = {}  # references to descriptor containers by their uid's
        self._sres_nodes: Dict[str, BaseClient] = {}
        self._docs_cache: Dict[str, Union[Datum, Resource, StreamResource]] = {}
        self._handlers: Dict[str, ConsolidatorBase] = {}
        self.data_keys_int: Dict[str, Dict[str, Any]] = {}
        self.data_keys_ext: Dict[str, Dict[str, Any]] = {}

    def _ensure_resource_backcompat(self, doc: StreamResource) -> StreamResource:
        """Kept for back-compatibility with old StreamResource schema from event_model<1.20.0

        Will make changes to and return a shallow copy of StreamRsource dictionary adhering to the new structure.
        """

        doc = copy.copy(doc)
        if ("mimetype" not in doc.keys()) and ("spec" not in doc.keys()):
            raise RuntimeError("StreamResource document is missing a mimetype or spec")
        else:
            doc["mimetype"] = doc.get("mimetype") or MIMETYPE_LOOKUP[doc.get("spec")]
        if "parameters" not in doc.keys():
            doc["parameters"] = doc.pop("resource_kwargs", {})
        if "uri" not in doc.keys():
            file_path = doc.pop("root").strip("/") + "/" + doc.pop("resource_path").strip("/")
            doc["uri"] = "file://localhost/" + file_path

        return doc

    def start(self, doc: RunStart):
        self.root_node = self.client.create_container(
            key=doc["uid"],
            metadata={"start": doc},
            specs=[Spec("BlueskyRun", version="1.0")],
        )

    def stop(self, doc: RunStop):
        if self.root_node is None:
            raise RuntimeError("RunWriter is properly initialized: no Start document has been recorded.")

        doc = dict(doc)
        metadata = {"stop": doc, **dict(self.root_node.metadata)}
        self.root_node.update_metadata(metadata=metadata)

    def descriptor(self, doc: EventDescriptor):
        if self.root_node is None:
            raise RuntimeError("RunWriter is properly initialized: no Start document has been recorded.")

        desc_name = doc["name"]
        metadata = dict(doc)

        # Remove variable fields of the metadata and encapsulate them into sub-dictionaries with uids as the keys
        uid = metadata.pop("uid")
        conf_dict = {uid: metadata.pop("configuration", {})}
        time_dict = {uid: metadata.pop("time")}
        var_fields = {"configuration": conf_dict, "time": time_dict}

        if desc_name not in self.root_node.keys():
            # Create a new descriptor node; write only the fixed part of the metadata
            desc_node = self.root_node.create_container(key=desc_name, metadata=metadata)
            desc_node.create_container(key="external")
            desc_node.create_container(key="internal")
            desc_node.create_container(key="config")
        else:
            # Get existing descriptor node (with fixed and variable metadata saved before)
            desc_node = self.root_node[desc_name]

        # Update (add new values to) variable fields of the metadata
        metadata = deep_update(dict(desc_node.metadata), var_fields)
        desc_node.update_metadata(metadata)

        # Keep specifications for external and internal data_keys for faster access
        self.data_keys_int.update({k: v for k, v in metadata["data_keys"].items() if "external" not in v.keys()})
        self.data_keys_ext.update({k: v for k, v in metadata["data_keys"].items() if "external" in v.keys()})

        # Write the configuration data: loop over all detectors
        conf_node = desc_node["config"]
        for det_name, det_dict in conf_dict[uid].items():
<<<<<<< HEAD
            print(det_name, det_dict)
            df_dict = {"descriptor_uid": uid}
            df_dict.update(det_dict.get("data", {}))
            df_dict.update({f"ts_{c}": v for c, v in det_dict.get("timestamps", {}).items()})
            df = pd.Series(df_dict).to_frame().T
=======
            df_dict = {"descriptor_uid": uid}
            df_dict.update(det_dict.get("data", {}))
            df_dict.update({f"ts_{c}": v for c, v in det_dict.get("timestamps", {}).items()})
            df = pd.DataFrame(df_dict, index=[0], columns=df_dict.keys())
>>>>>>> 5bd9a415
            if det_name in conf_node.keys():
                conf_node[det_name].append_partition(df, 0)
            else:
                conf_node.new(
                    structure_family=StructureFamily.table,
                    data_sources=[
                        DataSource(
                            structure_family=StructureFamily.table,
                            structure=TableStructure.from_pandas(df),
                            mimetype="text/csv",
                        ),
                    ],
                    key=det_name,
                    metadata=det_dict["data_keys"],
                )
                conf_node[det_name].write_partition(df, 0)

        self._desc_nodes[uid] = desc_node

<<<<<<< HEAD
    def event(self, doc):
        desc_node = self._desc_nodes[doc["descriptor"]]

        # Process _internal_ data -- those without external flag or those that have been filled
=======
    def event(self, doc: Event):
        desc_node = self._desc_nodes[doc["descriptor"]]

        # Process _internal_ data -- those keys without 'external' flag or those that have been filled
>>>>>>> 5bd9a415
        data_keys_spec = {k: v for k, v in self.data_keys_int.items() if doc["filled"].get(k, True)}
        data_keys_spec.update({k: v for k, v in self.data_keys_ext.items() if doc["filled"].get(k, False)})
        parent_node = desc_node["internal"]
        df_dict = {"seq_num": doc["seq_num"]}
        df_dict.update({k: v for k, v in doc["data"].items() if k in data_keys_spec.keys()})
        df_dict.update({f"ts_{k}": v for k, v in doc["timestamps"].items()})  # Keep all timestamps
<<<<<<< HEAD
        df = pd.Series(df_dict).to_frame().T  # data_keys become column names in the df
=======
        df = pd.DataFrame(df_dict, index=[0], columns=df_dict.keys())
>>>>>>> 5bd9a415
        if "events" in parent_node.keys():
            parent_node["events"].append_partition(df, 0)
        else:
            parent_node.new(
                structure_family=StructureFamily.table,
                data_sources=[
                    DataSource(
                        structure_family=StructureFamily.table,
                        structure=TableStructure.from_pandas(df),
                        mimetype="text/csv",
                    ),
                ],
                key="events",
                metadata=data_keys_spec,
            )
            parent_node["events"].write_partition(df, 0)

        # Process _external_ data: Loop over all referenced Datums
        for data_key in self.data_keys_ext.keys():
            if doc["filled"].get(data_key, False):
                continue

            if datum_id := doc["data"].get(data_key):
                if datum_id in self._docs_cache.keys():
                    # Convert the Datum document to the StreamDatum format
                    datum_doc = self._docs_cache.pop(datum_id)
                    datum_doc["uid"] = datum_doc.pop("datum_id")
                    datum_doc["stream_resource"] = datum_doc.pop("resource")
                    datum_doc["descriptor"] = doc["descriptor"]  # From Event document
                    datum_doc["indices"] = {"start": doc["seq_num"] - 1, "stop": doc["seq_num"]}
                    datum_doc["seq_nums"] = {"start": doc["seq_num"], "stop": doc["seq_num"] + 1}

                    # Update the Resource document (add data_key as in StreamResource)
                    if datum_doc["stream_resource"] in self._docs_cache.keys():
                        self._docs_cache[datum_doc["stream_resource"]]["data_key"] = data_key

                    self.stream_datum(datum_doc)
                else:
                    raise RuntimeError(f"Datum {datum_id} is referenced before being declared.")

<<<<<<< HEAD
    def datum(self, doc):
        self._docs_cache[doc["datum_id"]] = copy.copy(doc)

    def resource(self, doc):
=======
    def datum(self, doc: Datum):
        self._docs_cache[doc["datum_id"]] = copy.copy(doc)

    def resource(self, doc: Resource):
>>>>>>> 5bd9a415
        self._docs_cache[doc["uid"]] = self._ensure_resource_backcompat(doc)

    def stream_resource(self, doc: StreamResource):
        self._docs_cache[doc["uid"]] = self._ensure_resource_backcompat(doc)

    def get_sres_node(self, sres_uid: str, desc_uid: Optional[str] = None) -> Tuple[BaseClient, ConsolidatorBase]:
        """Get Stream Resource node from Tiled, if it already exists, or register it from a cached SR document"""

        if sres_uid in self._sres_nodes.keys():
            sres_node = self._sres_nodes[sres_uid]
            handler = self._handlers[sres_uid]

        elif sres_uid in self._docs_cache.keys():
            if not desc_uid:
                raise RuntimeError("Descriptor uid must be specified to initialise a Stream Resource node")

            sres_doc = self._docs_cache.pop(sres_uid)
            desc_node = self._desc_nodes[desc_uid]

            # Initialise a bluesky handler (consolidator) for the StreamResource
            handler = consolidator_factory(sres_doc, dict(desc_node.metadata))

            sres_node = desc_node["external"].new(
                key=handler.data_key,
                structure_family=StructureFamily.array,
                data_sources=[handler.get_data_source()],
                metadata=sres_doc,
                specs=[],
            )

            self._handlers[sres_uid] = handler
            self._sres_nodes[sres_uid] = sres_node
        else:
            raise RuntimeError(f"Stream Resource {sres_uid} is referenced before being declared.")

        return sres_node, handler

    def stream_datum(self, doc: StreamDatum):
        # Get the Stream Resource node and the associtaed handler (consolidator)
        sres_node, handler = self.get_sres_node(doc["stream_resource"], desc_uid=doc["descriptor"])
        handler.consume_stream_datum(doc)

        # Update StreamResource node in Tiled
        # NOTE: Assigning data_source.id in the object and passing it in http
        # params is superfluous, but it is currently required by Tiled.
        sres_node.refresh()
        data_source = handler.get_data_source()
        try:
            data_source.id = sres_node.data_sources()[0].id  # ID of the exisiting DataSource record
        except AttributeError:
            data_source.id = sres_node.data_sources()[0]["id"]  # TODO: Old format, to be removed.
        endpoint = sres_node.uri.replace("/metadata/", "/data_source/", 1)
        handle_error(
            sres_node.context.http_client.put(
                endpoint,
                content=safe_json_dump({"data_source": data_source}),
                params={"data_source": data_source.id},
            )
        ).json()<|MERGE_RESOLUTION|>--- conflicted
+++ resolved
@@ -3,9 +3,6 @@
 
 import pandas as pd
 from event_model import RunRouter
-<<<<<<< HEAD
-from event_model.documents import Datum, EventDescriptor, Resource, StreamDatum, StreamResource
-=======
 from event_model.documents import (
     Datum,
     Event,
@@ -16,7 +13,6 @@
     StreamDatum,
     StreamResource,
 )
->>>>>>> 5bd9a415
 from pydantic.utils import deep_update
 from tiled.client import from_profile, from_uri
 from tiled.client.base import BaseClient
@@ -139,18 +135,10 @@
         # Write the configuration data: loop over all detectors
         conf_node = desc_node["config"]
         for det_name, det_dict in conf_dict[uid].items():
-<<<<<<< HEAD
-            print(det_name, det_dict)
-            df_dict = {"descriptor_uid": uid}
-            df_dict.update(det_dict.get("data", {}))
-            df_dict.update({f"ts_{c}": v for c, v in det_dict.get("timestamps", {}).items()})
-            df = pd.Series(df_dict).to_frame().T
-=======
             df_dict = {"descriptor_uid": uid}
             df_dict.update(det_dict.get("data", {}))
             df_dict.update({f"ts_{c}": v for c, v in det_dict.get("timestamps", {}).items()})
             df = pd.DataFrame(df_dict, index=[0], columns=df_dict.keys())
->>>>>>> 5bd9a415
             if det_name in conf_node.keys():
                 conf_node[det_name].append_partition(df, 0)
             else:
@@ -170,28 +158,17 @@
 
         self._desc_nodes[uid] = desc_node
 
-<<<<<<< HEAD
-    def event(self, doc):
-        desc_node = self._desc_nodes[doc["descriptor"]]
-
-        # Process _internal_ data -- those without external flag or those that have been filled
-=======
     def event(self, doc: Event):
         desc_node = self._desc_nodes[doc["descriptor"]]
 
         # Process _internal_ data -- those keys without 'external' flag or those that have been filled
->>>>>>> 5bd9a415
         data_keys_spec = {k: v for k, v in self.data_keys_int.items() if doc["filled"].get(k, True)}
         data_keys_spec.update({k: v for k, v in self.data_keys_ext.items() if doc["filled"].get(k, False)})
         parent_node = desc_node["internal"]
         df_dict = {"seq_num": doc["seq_num"]}
         df_dict.update({k: v for k, v in doc["data"].items() if k in data_keys_spec.keys()})
         df_dict.update({f"ts_{k}": v for k, v in doc["timestamps"].items()})  # Keep all timestamps
-<<<<<<< HEAD
-        df = pd.Series(df_dict).to_frame().T  # data_keys become column names in the df
-=======
         df = pd.DataFrame(df_dict, index=[0], columns=df_dict.keys())
->>>>>>> 5bd9a415
         if "events" in parent_node.keys():
             parent_node["events"].append_partition(df, 0)
         else:
@@ -232,17 +209,10 @@
                 else:
                     raise RuntimeError(f"Datum {datum_id} is referenced before being declared.")
 
-<<<<<<< HEAD
-    def datum(self, doc):
-        self._docs_cache[doc["datum_id"]] = copy.copy(doc)
-
-    def resource(self, doc):
-=======
     def datum(self, doc: Datum):
         self._docs_cache[doc["datum_id"]] = copy.copy(doc)
 
     def resource(self, doc: Resource):
->>>>>>> 5bd9a415
         self._docs_cache[doc["uid"]] = self._ensure_resource_backcompat(doc)
 
     def stream_resource(self, doc: StreamResource):
@@ -290,10 +260,7 @@
         # params is superfluous, but it is currently required by Tiled.
         sres_node.refresh()
         data_source = handler.get_data_source()
-        try:
-            data_source.id = sres_node.data_sources()[0].id  # ID of the exisiting DataSource record
-        except AttributeError:
-            data_source.id = sres_node.data_sources()[0]["id"]  # TODO: Old format, to be removed.
+        data_source.id = sres_node.data_sources()[0].id  # ID of the existing DataSource record
         endpoint = sres_node.uri.replace("/metadata/", "/data_source/", 1)
         handle_error(
             sres_node.context.http_client.put(
