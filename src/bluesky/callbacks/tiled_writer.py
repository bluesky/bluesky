--- conflicted
+++ resolved
@@ -1,10 +1,6 @@
 import copy
-<<<<<<< HEAD
 from datetime import datetime
-from typing import Any, Dict, Optional, Tuple, Union
-=======
 from typing import Any, Optional, Union
->>>>>>> a40a025a
 
 import pandas as pd
 from event_model import RunRouter, unpack_datum_page, unpack_event_page
