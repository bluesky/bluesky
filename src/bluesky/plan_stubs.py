--- conflicted
+++ resolved
@@ -5,9 +5,6 @@
 import uuid
 import warnings
 from functools import reduce
-<<<<<<< HEAD
-from typing import Any, List
-=======
 from typing import (
     Any,
     Awaitable,
@@ -23,7 +20,6 @@
     Tuple,
     Union,
 )
->>>>>>> 7c2a44f0
 
 from cycler import cycler
 from typing_extensions import Unpack
@@ -36,9 +32,6 @@
 except ImportError:
     from toolz import partition
 
-<<<<<<< HEAD
-from .protocols import Flyable, Locatable, Movable, Status, Triggerable, check_supports
-=======
 from event_model import ComposeEvent
 from event_model.documents import EventDescriptor
 
@@ -59,7 +52,6 @@
     Triggerable,
     check_supports,
 )
->>>>>>> 7c2a44f0
 from .utils import (
     CustomPlanMetadata,
     Msg,
@@ -368,16 +360,11 @@
     return (yield from relative_set_wrapper(abs_set(obj, *args, group=group, wait=wait, **kwargs)))
 
 
-<<<<<<< HEAD
-def mv(*args: Unpack[tuple[Movable, Any]], group=None, **kwargs):
-=======
-@plan
 def mv(
-    *args: Tuple[Union[Movable, NamedMovable, Any], ...],
+    *args: Unpack[tuple[Movable, Any]],
     group: Optional[Hashable] = None,
     **kwargs,
 ) -> MsgGenerator[Tuple[Status, ...]]:
->>>>>>> 7c2a44f0
     """
     Move one or more devices to a setpoint. Wait for all to complete.
 
