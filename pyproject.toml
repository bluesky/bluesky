--- conflicted
+++ resolved
@@ -23,13 +23,9 @@
     "opentelemetry-api",
     "toolz",
     "tqdm>=4.44",
-<<<<<<< HEAD
-    "typing-extensions>=4.0.0;python_version<'3.11'",
+    "typing-extensions>=4.10.0;python_version<'3.11'",
     "dataclasses;python_version<'3.7'",
     "zict",
-=======
-    "typing-extensions>=4.10.0",
->>>>>>> 0d25c16e
 ]
 dynamic = ["version"]
 license.file = "LICENSE"
