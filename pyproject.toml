[build-system]
requires = ["setuptools>=64", "setuptools_scm[toml]>=6.2"]
build-backend = "setuptools.build_meta"

[project]
name = "bluesky"
classifiers = [
    "Development Status :: 3 - Alpha",
    "License :: OSI Approved :: Apache Software License",
    "Programming Language :: Python :: 3.8",
    "Programming Language :: Python :: 3.9",
    "Programming Language :: Python :: 3.10",
    "Programming Language :: Python :: 3.11",
    "Programming Language :: Python :: 3.12",
]
description = "Experiment specification & orchestration."
dependencies = [
    "cycler",
    "event-model>=1.19.8",
    "historydict",
    "msgpack",
    "msgpack-numpy",
    "numpy",
<<<<<<< HEAD
    "redis-json-dict",
    "super_state_machine",
=======
>>>>>>> df908825
    "toolz",
    "tqdm>=4.44",
    "typing-extensions>=4.0.0;python_version<'3.11'",
    "dataclasses;python_version<'3.7'",
    "zict<3.0.0",
]
dynamic = ["version"]
license.file = "LICENSE"
readme = "README.md"
requires-python = ">=3.8"

[project.optional-dependencies]
dev = [
    "attrs",
    "cloudpickle",
    "copier",
    "coverage",
    "databroker",
    "doct",
    "doctr",
    "flake8",
    "ipython",
    "ipywidgets",
    "jinja2",
    "lmfit",
    "matplotlib >=3.5.0",
    "mongoquery",
    "multiprocess",
    "mypy",
    "myst-parser",
    "networkx",
    "numpydoc",
    "ophyd",
    "pandas",
    "pickleshare",
    "pipdeptree",
    "pre-commit",
    "pydata-sphinx-theme>=0.12",
    "pyepics",
    "pyqt5",
    "pytest",
    "pytest-cov",
    "pytest-faulthandler",
    "pyyaml",
    "pyzmq",
    "requests",
    "ruff",
    "scikit-image",
    "scipy",
    "sphinx<7.3",
    "sphinx-autobuild",
    "sphinx-copybutton",
    "sphinx-design",
    "sphinx_rtd_theme",
    "streamz",
    # These suitcases are test deps of databroker which we need to access
    # databroker fixtures.
    "suitcase-jsonl",
    "suitcase-mongo",
    "suitcase-msgpack",
    "tifffile",
    "tox-direct",
    "types-mock",
    "vendoring",
]
ipython = ["ipython"]
zmq = ["pyzmq"]
common = ["ophyd", "databroker"]
tools = ["doct", "lmfit", "tifffile", "historydict"]
streamz = ["streamz"]
plotting = ["matplotlib"]
cmd = ["colorama"]
olog = ["jinja2"]
all = ["bluesky[dev,ipython,zmq,common,tools,streamz,plotting,cmd,olog]"]

[project.scripts]
bluesky-0MQ-proxy = "bluesky.commandline.zmq_proxy:main"

[project.urls]
GitHub = "https://github.com/bluesky/bluesky"

[[project.authors]] # Further authors may be added by duplicating this section
name = "danielballan"


[tool.setuptools_scm]
write_to = "src/bluesky/_version.py"

[tool.mypy]
ignore_missing_imports = true # Ignore missing stubs in imported modules
exclude = ["src/bluesky/_vendor/"]

[tool.pytest.ini_options]
# Run pytest with all our checkers, and don't spam us with massive tracebacks on error
# Don't collect the interactive directory which is intended for manual execution
addopts = """
    --tb=native -vv --doctest-modules --doctest-glob="*.rst" --ignore src/bluesky/tests/interactive
    """
# https://iscinumpy.gitlab.io/post/bound-version-constraints/#watch-for-warnings
filterwarnings = [
    "error",
    "ignore::PendingDeprecationWarning",
    "ignore::UserWarning",
    "ignore::DeprecationWarning",
]
# Doctest python code in docs, python code in src docstrings, test functions in tests
testpaths = "src/bluesky/tests"

[tool.coverage.run]
data_file = "/tmp/bluesky.coverage"

[tool.coverage.report]
exclude_lines = ["if __name__ == '__main__':"]

[tool.coverage.paths]
# Tests are run from installed location, map back to the src directory
source = ["src", "**/site-packages/"]

# tox must currently be configured via an embedded ini string
# See: https://github.com/tox-dev/tox/issues/999
[tool.tox]
legacy_tox_ini = """
[tox]
skipsdist=True

[testenv:{pre-commit,type-checking,tests,docs}]
# Don't create a virtualenv for the command, requires tox-direct plugin
direct = True
passenv = *
allowlist_externals =
    pytest
    pre-commit
    mypy
    sphinx-build
    sphinx-autobuild
commands =
    pre-commit: pre-commit run --all-files {posargs}
    type-checking: mypy src {posargs}
    tests: pytest --cov=bluesky --cov-report term --cov-report xml:cov.xml {posargs}
    docs: sphinx-{posargs:build -EW --keep-going} -T docs build/html
"""

[tool.ruff]
src = ["src", "tests"]
line-length = 115
lint.select = [
    "B",  # flake8-bugbear - https://docs.astral.sh/ruff/rules/#flake8-bugbear-b
    "C4", # flake8-comprehensions - https://docs.astral.sh/ruff/rules/#flake8-comprehensions-c4
    "E",  # pycodestyle errors - https://docs.astral.sh/ruff/rules/#error-e
    "F",  # pyflakes rules - https://docs.astral.sh/ruff/rules/#pyflakes-f
    "W",  # pycodestyle warnings - https://docs.astral.sh/ruff/rules/#warning-w
    "I",  # isort - https://docs.astral.sh/ruff/rules/#isort-i
    "UP", # pyupgrade - https://docs.astral.sh/ruff/rules/#pyupgrade-up
]
exclude = [
    "docs/source/conf.py",
    "docs/source/examples",
    "src/bluesky/_vendor"
]

[tool.vendoring]
destination = "src/bluesky/_vendor/"
requirements = "src/bluesky/_vendor/vendor.txt"
namespace = "bluesky._vendor"
protected-files = ["__init__.py", "README.rst", "vendor.txt"]

[tool.vendoring.license.fallback-urls]
super_state_machine = "https://github.com/beregond/super_state_machine/blob/master/LICENSE"<|MERGE_RESOLUTION|>--- conflicted
+++ resolved
@@ -21,11 +21,7 @@
     "msgpack",
     "msgpack-numpy",
     "numpy",
-<<<<<<< HEAD
     "redis-json-dict",
-    "super_state_machine",
-=======
->>>>>>> df908825
     "toolz",
     "tqdm>=4.44",
     "typing-extensions>=4.0.0;python_version<'3.11'",
