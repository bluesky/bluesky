<<<<<<< HEAD
try:
    from typing_extensions import Literal, Protocol, TypedDict, runtime_checkable
except ImportError:
    from typing import Literal, Protocol, TypedDict, runtime_checkable

from abc import abstractmethod
from asyncio import CancelledError
=======
from abc import abstractmethod
>>>>>>> 19a528bd
from typing import (
    Any,
    Awaitable,
    Callable,
    Dict,
    Generic,
    Iterator,
    List,
<<<<<<< HEAD
    Optional,
=======
    Literal,
    Optional,
    Protocol,
>>>>>>> 19a528bd
    Sequence,
    Tuple,
    Type,
    TypeVar,
    Union,
<<<<<<< HEAD
)

=======
    runtime_checkable,
)

from typing_extensions import TypedDict

>>>>>>> 19a528bd

# TODO: these are not placed in Events by RE yet
class ReadingOptional(TypedDict, total=False):
    """A dictionary containing the optional per-reading metadata of a piece of scan data"""

    #: * -ve: alarm unknown, e.g. device disconnected
    #: * 0: ok, no alarm
    #: * +ve: there is an alarm
    #:
    #: The exact numbers are transport specific
    alarm_severity: int
    #: A descriptive message if there is an alarm
    message: str


class Reading(ReadingOptional):
    """A dictionary containing the value and timestamp of a piece of scan data"""

    #: The current value, as a JSON encodable type or numpy array
    value: Any
    #: Timestamp in seconds since the UNIX epoch
    timestamp: float


Dtype = Literal["string", "number", "array", "boolean", "integer"]


# https://github.com/bluesky/event-model/blob/master/event_model/schemas/event_descriptor.json
# Just the data_key definition
class DescriptorOptional(TypedDict, total=False):
    """A dictionary containing optional per-scan metadata of a series of Readings"""

    #: Where the data is stored if it is stored external to the events
    external: str
    #: The names for dimensions of the data. Empty list if scalar data
    dims: Sequence[str]
    #: Numpy dtype representation of the data. E.g. <u2
    dtype_str: str
    #: Number of digits after decimal place if a floating point number
    precision: int
    #: Engineering units of the value
    units: str


class Descriptor(DescriptorOptional):
    """A dictionary containing the source and datatype of a series of Readings"""

    #: The source of the data, e.g. an EPICS Process Variable
    source: str
    #: The JSON type of the data in the event. Deprecated for dtype_str
    dtype: Dtype
    #: The shape of the data, e.g. ``[5,5 ]`` for a 5x5 array.
    #: An empty list ``[]`` indicates scalar data.
    shape: Sequence[int]


# https://github.com/bluesky/event-model/blob/master/event_model/schemas/event.json
# But exclude descriptor, seq_num, uid added by RE
class PartialEventOptional(TypedDict, total=False):
    """A dictionary containing optional Event data"""

    #: If any data key is in an external asset it should be present in this
    #: dictionary with value False
    filled: Dict[str, bool]


class PartialEvent(PartialEventOptional):
    """A dictionary containing Event data"""

    #: The event data for each data key
    data: Dict[str, Any]
    #: The timestamps for each data key
    timestamps: Dict[str, float]
    #: The timestamp that the event was taken at
    time: float


# https://github.com/bluesky/event-model/blob/master/event_model/schemas/resource.json
# But exclude run_start added by RE
class PartialResourceOptional(TypedDict, total=False):
    """A dictionary containing optional information needed to load an external resource"""

    #: Whether the path is a posix or windows path. If not given default to posix
    path_semantics: Literal["posix", "windows"]


class PartialResource(TypedDict):
    """A dictionary containing information needed to load an external resource"""

    #: Hint about the format of the resource, and how it should be loaded
    spec: str
    #: Relative path, should not change over lifecycle of the resource
    resource_path: str
    #: Context-dependent root (which may change based on where data is accessed from)
    #: that resource_path is relative to
    root: str
    #: Additional parameters for reading the Resource
    resource_kwargs: Dict[str, Any]
    #: UID that can be referenced in a Datum
    uid: str


# https://github.com/bluesky/event-model/blob/master/event_model/schemas/datum.json
class Datum(TypedDict):
    """A dictionary containing information to load event data from a Resource"""

    #: The UID of a Resource
    resource: str
    #: UID that can be referenced in an Event
    datum_id: str
    #: Additional parameters for reading the Datum
    datum_kwargs: Dict[str, Any]


Asset = Union[
    Tuple[Literal["resource"], PartialResource], Tuple[Literal["datum"], Datum]
]

T = TypeVar("T")
SyncOrAsync = Union[T, Awaitable[T]]


@runtime_checkable
class Status(Protocol):
    @abstractmethod
    def add_callback(self, callback: Callable[["Status"], None]) -> None:
        """Add a callback function to be called upon completion.

        The function must take the status as an argument.

        If the Status object is done when the function is added, it should be
        called immediately.
        """
        ...

    @abstractmethod
    def exception(self, timeout: Optional[float] = 0.0) -> Optional[BaseException]:
        ...

    @property
    @abstractmethod
    def done(self) -> bool:
        """If done return True, otherwise return False."""
        ...

    @property
    @abstractmethod
    def success(self) -> bool:
        """If done return whether the operation was successful."""
        ...


@runtime_checkable
class HasName(Protocol):
    @property
    @abstractmethod
    def name(self) -> str:
        """Used to populate object_keys in the Event Descriptor

        https://blueskyproject.io/event-model/event-descriptors.html#object-keys"""
        ...


@runtime_checkable
class HasParent(Protocol):
    @property
    @abstractmethod
    def parent(self) -> Optional[Any]:
        """``None``, or a reference to a parent device.

        Used by the RE to stop duplicate stages.
        """
        ...


@runtime_checkable
class HasChildren(Protocol):
    @abstractmethod
    def children(self) -> Iterator[Tuple[str, Any]]:
        """``None``, or an iterator returning a tuple of str, Any.

        each tuple contains the name of the child, and the reference to it.
        """
        ...


@runtime_checkable
class WritesExternalAssets(Protocol):
    @abstractmethod
    def collect_asset_docs(self) -> Iterator[Asset]:
        """Create the resource and datum documents describing data in external source.

        Example yielded values:

        .. code-block:: python

            ('resource', {
                'path_semantics': 'posix',
                'resource_kwargs': {'frame_per_point': 1},
                'resource_path': 'det.h5',
                'root': '/tmp/tmpcvxbqctr/',
                'spec': 'AD_HDF5',
                'uid': '9123df61-a09f-49ae-9d23-41d4d6c6d788'
            })
            # or
            ('datum', {
                'datum_id': '9123df61-a09f-49ae-9d23-41d4d6c6d788/0',
                'datum_kwargs': {'point_number': 0},
                'resource': '9123df61-a09f-49ae-9d23-41d4d6c6d788'}
            })
        """


@runtime_checkable
class Configurable(Protocol):
    @abstractmethod
    def read_configuration(self) -> SyncOrAsync[Dict[str, Reading]]:
        """Same API as ``read`` but for slow-changing fields related to configuration.
        e.g., exposure time. These will typically be read only once per run.

        This can be a standard function or an ``async`` function.
        """
        ...

    @abstractmethod
    def describe_configuration(self) -> SyncOrAsync[Dict[str, Descriptor]]:
        """Same API as ``describe``, but corresponding to the keys in
        ``read_configuration``.

        This can be a standard function or an ``async`` function.
        """
        ...


@runtime_checkable
class Triggerable(Protocol):
    @abstractmethod
    def trigger(self) -> Status:
        """Return a ``Status`` that is marked done when the device is done triggering."""
        ...


@runtime_checkable
class Readable(HasName, Protocol):
    @abstractmethod
    def read(self) -> SyncOrAsync[Dict[str, Reading]]:
        """Return an OrderedDict mapping string field name(s) to dictionaries
        of values and timestamps and optional per-point metadata.

        This can be a standard function or an ``async`` function.

        Example return value:

        .. code-block:: python

            OrderedDict(('channel1',
                         {'value': 5, 'timestamp': 1472493713.271991}),
                         ('channel2',
                         {'value': 16, 'timestamp': 1472493713.539238}))
        """
        ...

    @abstractmethod
    def describe(self) -> SyncOrAsync[Dict[str, Descriptor]]:
        """Return an OrderedDict with exactly the same keys as the ``read``
        method, here mapped to per-scan metadata about each field.

        This can be a standard function or an ``async`` function.

        Example return value:

        .. code-block:: python

            OrderedDict(('channel1',
                         {'source': 'XF23-ID:SOME_PV_NAME',
                          'dtype': 'number',
                          'shape': []}),
                        ('channel2',
                         {'source': 'XF23-ID:SOME_PV_NAME',
                          'dtype': 'number',
                          'shape': []}))
        """
        ...


@runtime_checkable
class Movable(Protocol):
    @abstractmethod
    def set(self, value) -> Status:
        """Return a ``Status`` that is marked done when the device is done moving."""
        ...


class Location(TypedDict, Generic[T]):
    """A dictionary containing the location of a Device"""

    #: Where the Device was requested to move to
    setpoint: T
    #: Where the Device actually is at the moment
    readback: T


@runtime_checkable
class Locatable(Movable, Protocol):
    @abstractmethod
    def locate(self) -> SyncOrAsync[Location]:
        """Return the current location of a Device.

        While a ``Readable`` reports many values, a ``Movable`` will have the
        concept of location. This is where the Device currently is, and where it
        was last requested to move to. This protocol formalizes how to get the
        location from a ``Movable``.
        """
        ...


@runtime_checkable
class Flyable(HasName, Protocol):
    @abstractmethod
    def kickoff(self) -> Status:
        """Begin acculumating data.

        Return a ``Status`` and mark it done when acqusition has begun.
        """
        ...

    @abstractmethod
    def complete(self) -> Status:
        """Return a ``Status`` and mark it done when acquisition has completed."""
        ...

    @abstractmethod
    def collect(self) -> Iterator[PartialEvent]:
        """Yield dictionaries that are partial Event documents.

        They should contain the keys 'time', 'data', and 'timestamps'.
        A 'uid' is added by the RunEngine.
        """
        ...

    @abstractmethod
    def describe_collect(self) -> SyncOrAsync[Dict[str, Dict[str, Descriptor]]]:
        """This is like ``describe()`` on readable devices, but with an extra layer of nesting.

        Since a flyer can potentially return more than one event stream, this is a dict
        of stream names (strings) mapped to a ``describe()``-type output for each.

        This can be a standard function or an ``async`` function.
        """
        ...


@runtime_checkable
class Stageable(Protocol):
    # TODO: we were going to extend these to be able to return plans, what
    # signature should they have?
    @abstractmethod
    def stage(self) -> Union[Status, List[Any]]:
        """An optional hook for "setting up" the device for acquisition.

        It should return a ``Status`` that is marked done when the device is
        done staging.
        """
        ...

    @abstractmethod
    def unstage(self) -> Union[Status, List[Any]]:
        """A hook for "cleaning up" the device after acquisition.

        It should return a ``Status`` that is marked done when the device is finished
        unstaging.
        """
        ...


@runtime_checkable
class Pausable(Protocol):
    @abstractmethod
    def pause(self) -> SyncOrAsync[None]:
        """Perform device-specific work when the RunEngine pauses.

        This can be a standard function or an ``async`` function.
        """
        ...

    @abstractmethod
    def resume(self) -> SyncOrAsync[None]:
        """Perform device-specific work when the RunEngine resumes after a pause.

        This can be a standard function or an ``async`` function.
        """
        ...


@runtime_checkable
class Stoppable(Protocol):
    @abstractmethod
    def stop(self, success=True) -> SyncOrAsync[None]:
        """Safely stop a device that may or may not be in motion.

        The argument ``success`` is a boolean.
        When ``success`` is true, bluesky is stopping the device as planned
        and the device should stop "normally".
        When ``success`` is false, something has gone wrong and the device
        may wish to take defensive action to make itself safe.

        This can be a standard function or an ``async`` function.
        """
        ...


Callback = Callable[[Dict[str, Reading]], None]


@runtime_checkable
class Subscribable(HasName, Protocol):
    @abstractmethod
    def subscribe(self, function: Callback) -> None:
        """Subscribe to updates in value of a device.

        When the device has a new value ready, it should call ``function``
        with something that looks like the output of ``read()``.

        Needed for :doc:`monitored <async>`.
        """
        ...

    @abstractmethod
    def clear_sub(self, function: Callback) -> None:
        """Remove a subscription."""
        ...


@runtime_checkable
class Checkable(Protocol):
    @abstractmethod
    def check_value(self, value: Any) -> SyncOrAsync[None]:
        """Test for a valid setpoint without actually moving.

        This should accept the same arguments as ``set``. It should raise an
        Exception if the argument represent an illegal setting --- e.g. a
        position that would move a motor outside its limits or a temperature
        controller outside of its settable range.

        This method is used by simulators that check limits. If not implemented
        those simulators should assume all values are valid, but may warn.

        This method may be used during a scan, so should not write to any Signals

        This can be a standard function or an ``async`` function.
        """
        ...


class Hints(TypedDict, total=False):
    """A dictionary of optional hints for visualization"""

    #: A list of the interesting fields to plot
    fields: List[str]
    #: Partition fields (and their stream name) into dimensions for plotting
    #:
    #: ``'dimensions': [(fields, stream_name), (fields, stream_name), ...]``
    dimensions: List[Tuple[List[str], str]]
    #: Include this if scan data is sampled on a regular rectangular grid
    gridding: Literal["rectilinear", "rectilinear_nonsequential"]


@runtime_checkable
class HasHints(HasName, Protocol):
    @property
    @abstractmethod
    def hints(self) -> Hints:
        """A dictionary of suggestions for best-effort visualization and processing.

        This does not affect what data is read or saved; it is only
        a suggestion to enable automated tools to provide helpful information
        with minimal guidance from the user. See :ref:`hints`.
        """
        ...


def check_supports(obj, protocol: Type[T]) -> T:
    """Check that an object supports a protocol

    This exists so that multiple protocol checks can be run in a mypy
    compatible way, e.g.::

        triggerable = check_supports(obj, Triggerable)
        triggerable.trigger()
        readable = check_supports(obj, Readable)
        readable.read()
    """
    assert isinstance(obj, protocol), "%s does not implement all %s methods" % (
        obj,
        protocol.__name__,
    )
    return obj<|MERGE_RESOLUTION|>--- conflicted
+++ resolved
@@ -1,14 +1,4 @@
-<<<<<<< HEAD
-try:
-    from typing_extensions import Literal, Protocol, TypedDict, runtime_checkable
-except ImportError:
-    from typing import Literal, Protocol, TypedDict, runtime_checkable
-
 from abc import abstractmethod
-from asyncio import CancelledError
-=======
-from abc import abstractmethod
->>>>>>> 19a528bd
 from typing import (
     Any,
     Awaitable,
@@ -17,28 +7,19 @@
     Generic,
     Iterator,
     List,
-<<<<<<< HEAD
-    Optional,
-=======
     Literal,
     Optional,
     Protocol,
->>>>>>> 19a528bd
     Sequence,
     Tuple,
     Type,
     TypeVar,
     Union,
-<<<<<<< HEAD
-)
-
-=======
     runtime_checkable,
 )
 
 from typing_extensions import TypedDict
 
->>>>>>> 19a528bd
 
 # TODO: these are not placed in Events by RE yet
 class ReadingOptional(TypedDict, total=False):
